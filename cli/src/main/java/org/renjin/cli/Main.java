--- conflicted
+++ resolved
@@ -168,11 +168,7 @@
     packageLoader = new AetherPackageLoader();
     this.session = new SessionBuilder()
         .setPackageLoader(packageLoader)
-<<<<<<< HEAD
-        .setVectorPipeliner(new MultiThreadedVectorPipeliner(threadPool))
-=======
         .setExecutorService(threadPool)
->>>>>>> f7f674e3
         .build();
     
     loadDefaultPackages();
