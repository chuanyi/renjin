library(hamcrest)

<<<<<<< HEAD

#test.vectorize <- function() {
#  foo <- function(a) return(a)
#  bar <- Vectorize(foo,"a")
#  assertThat(names(formals(bar)), identicalTo("a"))
#  assertThat(bar(1), equalTo(1))
#}
=======
# Not yet running on renjin
ignore.test.vectorize <- function() {
  foo <- function(a) return(a)
  bar <- Vectorize(foo,"a")
  assertThat(names(formals(bar)), identicalTo("a"))
  assertThat(bar(1), equalTo(1))
}
>>>>>>> 2bbb4036
<|MERGE_RESOLUTION|>--- conflicted
+++ resolved
@@ -1,19 +1,9 @@
 library(hamcrest)
 
-<<<<<<< HEAD
-
-#test.vectorize <- function() {
-#  foo <- function(a) return(a)
-#  bar <- Vectorize(foo,"a")
-#  assertThat(names(formals(bar)), identicalTo("a"))
-#  assertThat(bar(1), equalTo(1))
-#}
-=======
 # Not yet running on renjin
 ignore.test.vectorize <- function() {
   foo <- function(a) return(a)
   bar <- Vectorize(foo,"a")
   assertThat(names(formals(bar)), identicalTo("a"))
   assertThat(bar(1), equalTo(1))
-}
->>>>>>> 2bbb4036
+}