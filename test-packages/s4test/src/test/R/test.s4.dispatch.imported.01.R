--- conflicted
+++ resolved
@@ -19,7 +19,7 @@
 
 library(hamcrest)
 library(methods)
-library(org.renjin.test.s3test)
+library("org.renjin.test:s3test")
 
 nl <- new("Country", name = "The Netherlands", temp = "COLD")
 es <- new("Country", name = "Spain", temp = "WARM")
@@ -37,12 +37,6 @@
     assertThat(es@temp, identicalTo("Hot!"))
 }
 
-<<<<<<< HEAD
-test.imported.methods.extending.builtins = function() {
-    assertThat(city[[]], identicalTo( 300 ))
-    city[["a"]]<-1
-    assertThat(city[["a"]], identicalTo( 1 ))
-=======
 test.imported.methods.extending.builtins1 = function() {
     assertThat(city[[]], identicalTo( 300 ))
 }
@@ -64,5 +58,4 @@
 
 test.imported.methods.group.03 = function() {
     assertThat(city / "A", identicalTo(351))
->>>>>>> 1faf5a85
 }