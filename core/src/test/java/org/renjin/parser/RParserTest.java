--- conflicted
+++ resolved
@@ -1,257 +1,263 @@
-/*
- * R : A Computer Language for Statistical Data Analysis
- * Copyright (C) 1995, 1996  Robert Gentleman and Ross Ihaka
- * Copyright (C) 1997-2008  The R Development Core Team
- * Copyright (C) 2003, 2004  The R Foundation
- * Copyright (C) 2010 bedatadriven
- *
- * This program is free software: you can redistribute it and/or modify
- * it under the terms of the GNU General Public License as published by
- * the Free Software Foundation, either version 3 of the License, or
- * (at your option) any later version.
- *
- * This program is distributed in the hope that it will be useful,
- * but WITHOUT ANY WARRANTY; without even the implied warranty of
- * MERCHANTABILITY or FITNESS FOR A PARTICULAR PURPOSE.  See the
- * GNU General Public License for more details.
- *
- * You should have received a copy of the GNU General Public License
- * along with this program.  If not, see <http://www.gnu.org/licenses/>.
- */
-
-package org.renjin.parser;
-
-import org.hamcrest.CoreMatchers;
-import org.junit.Before;
-import org.junit.Ignore;
-import org.junit.Test;
-import org.renjin.sexp.*;
-
-import java.io.IOException;
-import java.io.InputStream;
-import java.io.InputStreamReader;
-import java.io.StringReader;
-
-import static org.hamcrest.CoreMatchers.equalTo;
-import static org.junit.Assert.assertThat;
-import static org.renjin.ExpMatchers.*;
-
-
-public class RParserTest {
-
-  @Before
-  public void setUp() {
-  }
-
-  @Test
-  public void one() throws IOException {
-    SEXP r = parseSingle("1\n\n");
-    assertThat(r, CoreMatchers.instanceOf(DoubleArrayVector.class));
-  }
-  
-  @Test(expected = ParseException.class)
-  public void error() throws IOException {
-    parseSingle("switch(x, 1= 2= 'foo')");
-  }
-
-  @Test
-  public void onePlusOne() throws IOException {
-    FunctionCall r = (FunctionCall) parseSingle("1 + 1;");
-    assertThat(r.length(), equalTo(3));
-    assertThat(r.getElementAsSEXP(0), symbolNamed("+"));
-    assertThat(r.getElementAsSEXP(1), realVectorEqualTo(1));
-    assertThat(r.getElementAsSEXP(2), realVectorEqualTo(1));
-  }
-
-  @Test
-  public void symbol() throws IOException {
-    SEXP s = parseSingle("a;");
-
-    assertThat(s, symbolNamed("a"));
-  }
-
-  @Test
-  public void na() throws IOException {
-    SEXP s = parseSingle("NA;");
-
-    assertThat(s, logicalVectorOf(Logical.NA));
-  }
-
-  @Test
-  public void assignment() throws IOException {
-    FunctionCall r = (FunctionCall) parseSingle("a <- 3;");
-    assertThat(r.length(), equalTo(3));
-    assertThat(r.getElementAsSEXP(0), symbolNamed("<-"));
-    assertThat(r.getElementAsSEXP(1), symbolNamed("a"));
-    assertThat(r.getElementAsSEXP(2), realVectorEqualTo(3));
-  }
-
-  @Test
-  public void exprList() throws IOException {
-    SEXP r = parseSingle(" { a<-1; b<-2; a*b } \n");
-
-    System.out.println(r);
-  }
-
-  @Test
-  public void logical() throws IOException {
-    LogicalVector x = (LogicalVector) parseSingle("TRUE\n");
-    assertThat(x.length(), equalTo(1));
-    assertThat(x.getElementAsInt(0), equalTo(1));
-  }
-
-  @Test
-  public void functionDef() throws IOException {
-    FunctionCall r = (FunctionCall) parseSingle("function (a, b) { a + b }\n");
-
-    assertThat("result length", r.length(), equalTo(4));
-
-    PairList.Node formals = r.getElementAsSEXP(1);
-    assertThat(formals.length(), equalTo(2));
-    assertThat(formals.getNode(0).getRawTag(), symbolNamed("a"));
-    assertThat(formals.getNode(1).getRawTag(), symbolNamed("b"));
-
-    System.out.println(r);
-  }
-
-  @Test
-  public void functionWithoutArgs() throws IOException {
-    FunctionCall r = (FunctionCall) parseSingle("function () { a + b }\n");
-
-
-  }
-
-  @Test
-  public void ifElse() throws IOException {
-    FunctionCall r = (FunctionCall) parseSingle("if(TRUE) 1 else 2;");
-
-    System.out.println(r);
-  }
-
-  @Test
-  public void functionDefWithBodyLength2() throws IOException {
-    FunctionCall r = (FunctionCall) parseSingle("function (a, b) { a * b\na + b; }\n");
-  }
-
-  @Test
-  public void functionDefWithNewlines() throws IOException {
-    parseSingle("function (a, b) {  \n " +
-        "a + b\n" +
-        "}\n");
-
-  }
-
-  @Test
-  public void commentsAndLeadingNewLines() throws IOException {
-    ExpressionVector s = parseAll("# this is a comment\n\n3.145;");
-
-    assertThat(s.length(), equalTo(1));
-    assertThat(s.get(0), realVectorEqualTo(3.145));
-  }
-
-  @Test
-  public void functionDefWithMultipleExpr() throws IOException {
-    String source = "function (a, b) { \n" +
-        "x <- a\n" +
-        "x <- x * b\n" +
-        "x * b\n };";
-
-    System.out.println(source);
-
-    FunctionCall r = (FunctionCall) parseSingle(source);
-
-    System.out.println(r);
-  }
-
-  @Test
-  public void precededByNewLine() throws IOException {
-    ExpressionVector exprList = parseAll("\n1;");
-
-    assertThat(exprList.length(), equalTo(1));
-  }
-  
-  @Test
-  public void crOnlyLineEndings() throws IOException {
-    parseAll("f <- function(x) {\rc(x)\r}\r");
-  }
-
-  @Test
-  public void crlfLineEndings() throws IOException {
-    parseAll("f <- function(x) {\r\nc(x)\r\n}\r\n");
-  }
-
-
-  @Test
-  public void stringWithEscapes() throws IOException {
-    StringVector s = (StringVector) parseSingle("\"a\\n\"\n");
-
-    assertThat(s.getElementAsString(0), equalTo("a\n"));
-  }
-
-  @Test
-  public void parseMultiline() throws IOException {
-    ExpressionVector result = parseAll("1\n2\n3\n");
-
-    assertThat(result.length(), equalTo(3));
-  }
-
-  @Test
-  public void parseWithCommentsPreceding() throws IOException {
-    ExpressionVector result = parseAll(
-        "# file header\r\n" +
-        "\r\n" +
-        "x<-function (y) {\r\n" +
-        "   y * 2\n" +
-        "}\r\n");
-
-    assertThat(result.length(), equalTo(1));
-  }
-  
-  @Test
-  public void parseElseWithNewline() throws IOException {
-    ExpressionVector result = parseAll("if(TRUE) 1 else\n2\n");
-    
-    assertThat(result.length(), equalTo(1));
-  }
-  
-  @Test
-  public void parseRealScript() throws IOException {
-    ExpressionVector result = (ExpressionVector) parseResource("/testScript.R");
-
-    assertThat(result.length(), equalTo(1));
-  }
-  
-<<<<<<< HEAD
-=======
-  @Ignore
->>>>>>> 088d0ba0
-  @Test
-  public void parseAddPs() throws IOException {
-    ExpressionVector result = (ExpressionVector) parseResource("add.ps.R");
-
-  }
-
-  private ExpressionVector parseAll(String source) throws IOException {
-    return RParser.parseSource(new StringReader(source));
-  }
-
-  private SEXP parseSingle(String source) throws IOException {
-    ExpressionVector exp = RParser.parseSource(source);
-    return exp.get(0);
-  }
-
-  private SEXP parseResource(String source) throws IOException {
-    InputStream stream = getClass().getResourceAsStream(source);
-    ExpressionVector result = RParser.parseSource(new InputStreamReader(stream));
-    stream.close();
-    return result;
-  }
-  
-  @Test
-  public void matrixProduct() throws IOException{ 
-   ExpressionVector result = RParser.parseSource(new StringReader("c(1,2,3) %*% c(7,8,7)\n"));
-   FunctionCall call = (FunctionCall)result.getElementAsSEXP(0);
-   Symbol function = (Symbol) call.getFunction();
-   assertThat(function.getPrintName(), equalTo("%*%")); 
-  }
-}
+/*
+ * R : A Computer Language for Statistical Data Analysis
+ * Copyright (C) 1995, 1996  Robert Gentleman and Ross Ihaka
+ * Copyright (C) 1997-2008  The R Development Core Team
+ * Copyright (C) 2003, 2004  The R Foundation
+ * Copyright (C) 2010 bedatadriven
+ *
+ * This program is free software: you can redistribute it and/or modify
+ * it under the terms of the GNU General Public License as published by
+ * the Free Software Foundation, either version 3 of the License, or
+ * (at your option) any later version.
+ *
+ * This program is distributed in the hope that it will be useful,
+ * but WITHOUT ANY WARRANTY; without even the implied warranty of
+ * MERCHANTABILITY or FITNESS FOR A PARTICULAR PURPOSE.  See the
+ * GNU General Public License for more details.
+ *
+ * You should have received a copy of the GNU General Public License
+ * along with this program.  If not, see <http://www.gnu.org/licenses/>.
+ */
+
+package org.renjin.parser;
+
+import org.hamcrest.CoreMatchers;
+import org.junit.Before;
+import org.junit.Ignore;
+import org.junit.Test;
+import org.renjin.sexp.*;
+
+import java.io.IOException;
+import java.io.InputStream;
+import java.io.InputStreamReader;
+import java.io.StringReader;
+
+import static org.hamcrest.CoreMatchers.equalTo;
+import static org.hamcrest.CoreMatchers.is;
+import static org.hamcrest.CoreMatchers.not;
+import static org.junit.Assert.assertThat;
+import static org.renjin.ExpMatchers.*;
+
+
+public class RParserTest {
+
+  @Before
+  public void setUp() {
+  }
+
+  @Test
+  public void one() throws IOException {
+    SEXP r = parseSingle("1\n\n");
+    assertThat(r, CoreMatchers.instanceOf(DoubleArrayVector.class));
+  }
+  
+  @Test(expected = ParseException.class)
+  public void error() throws IOException {
+    parseSingle("switch(x, 1= 2= 'foo')");
+  }
+  
+  @Test
+  public void parseWithSourceRefs() throws IOException {
+    ExpressionVector sexps = RParser.parseAllSource(new StringReader("{ x<-1\ny<-x+1 }"));
+    assertThat(sexps.getAttributes().get(Symbols.SRC_REF), not(CoreMatchers.<SEXP>is(Null.INSTANCE)));
+  }
+
+  @Test
+  public void onePlusOne() throws IOException {
+    FunctionCall r = (FunctionCall) parseSingle("1 + 1;");
+    assertThat(r.length(), equalTo(3));
+    assertThat(r.getElementAsSEXP(0), symbolNamed("+"));
+    assertThat(r.getElementAsSEXP(1), realVectorEqualTo(1));
+    assertThat(r.getElementAsSEXP(2), realVectorEqualTo(1));
+  }
+
+  @Test
+  public void symbol() throws IOException {
+    SEXP s = parseSingle("a;");
+
+    assertThat(s, symbolNamed("a"));
+  }
+
+  @Test
+  public void na() throws IOException {
+    SEXP s = parseSingle("NA;");
+
+    assertThat(s, logicalVectorOf(Logical.NA));
+  }
+
+  @Test
+  public void assignment() throws IOException {
+    FunctionCall r = (FunctionCall) parseSingle("a <- 3;");
+    assertThat(r.length(), equalTo(3));
+    assertThat(r.getElementAsSEXP(0), symbolNamed("<-"));
+    assertThat(r.getElementAsSEXP(1), symbolNamed("a"));
+    assertThat(r.getElementAsSEXP(2), realVectorEqualTo(3));
+  }
+
+  @Test
+  public void exprList() throws IOException {
+    SEXP r = parseSingle(" { a<-1; b<-2; a*b } \n");
+
+    System.out.println(r);
+  }
+
+  @Test
+  public void logical() throws IOException {
+    LogicalVector x = (LogicalVector) parseSingle("TRUE\n");
+    assertThat(x.length(), equalTo(1));
+    assertThat(x.getElementAsInt(0), equalTo(1));
+  }
+
+  @Test
+  public void functionDef() throws IOException {
+    FunctionCall r = (FunctionCall) parseSingle("function (a, b) { a + b }\n");
+
+    assertThat("result length", r.length(), equalTo(4));
+
+    PairList.Node formals = r.getElementAsSEXP(1);
+    assertThat(formals.length(), equalTo(2));
+    assertThat(formals.getNode(0).getRawTag(), symbolNamed("a"));
+    assertThat(formals.getNode(1).getRawTag(), symbolNamed("b"));
+
+    System.out.println(r);
+  }
+
+  @Test
+  public void functionWithoutArgs() throws IOException {
+    FunctionCall r = (FunctionCall) parseSingle("function () { a + b }\n");
+
+
+  }
+
+  @Test
+  public void ifElse() throws IOException {
+    FunctionCall r = (FunctionCall) parseSingle("if(TRUE) 1 else 2;");
+
+    System.out.println(r);
+  }
+
+  @Test
+  public void functionDefWithBodyLength2() throws IOException {
+    FunctionCall r = (FunctionCall) parseSingle("function (a, b) { a * b\na + b; }\n");
+  }
+
+  @Test
+  public void functionDefWithNewlines() throws IOException {
+    parseSingle("function (a, b) {  \n " +
+        "a + b\n" +
+        "}\n");
+
+  }
+
+  @Test
+  public void commentsAndLeadingNewLines() throws IOException {
+    ExpressionVector s = parseAll("# this is a comment\n\n3.145;");
+
+    assertThat(s.length(), equalTo(1));
+    assertThat(s.get(0), realVectorEqualTo(3.145));
+  }
+
+  @Test
+  public void functionDefWithMultipleExpr() throws IOException {
+    String source = "function (a, b) { \n" +
+        "x <- a\n" +
+        "x <- x * b\n" +
+        "x * b\n };";
+
+    System.out.println(source);
+
+    FunctionCall r = (FunctionCall) parseSingle(source);
+
+    System.out.println(r);
+  }
+
+  @Test
+  public void precededByNewLine() throws IOException {
+    ExpressionVector exprList = parseAll("\n1;");
+
+    assertThat(exprList.length(), equalTo(1));
+  }
+  
+  @Test
+  public void crOnlyLineEndings() throws IOException {
+    parseAll("f <- function(x) {\rc(x)\r}\r");
+  }
+
+  @Test
+  public void crlfLineEndings() throws IOException {
+    parseAll("f <- function(x) {\r\nc(x)\r\n}\r\n");
+  }
+
+
+  @Test
+  public void stringWithEscapes() throws IOException {
+    StringVector s = (StringVector) parseSingle("\"a\\n\"\n");
+
+    assertThat(s.getElementAsString(0), equalTo("a\n"));
+  }
+
+  @Test
+  public void parseMultiline() throws IOException {
+    ExpressionVector result = parseAll("1\n2\n3\n");
+
+    assertThat(result.length(), equalTo(3));
+  }
+
+  @Test
+  public void parseWithCommentsPreceding() throws IOException {
+    ExpressionVector result = parseAll(
+        "# file header\r\n" +
+        "\r\n" +
+        "x<-function (y) {\r\n" +
+        "   y * 2\n" +
+        "}\r\n");
+
+    assertThat(result.length(), equalTo(1));
+  }
+  
+  @Test
+  public void parseElseWithNewline() throws IOException {
+    ExpressionVector result = parseAll("if(TRUE) 1 else\n2\n");
+    
+    assertThat(result.length(), equalTo(1));
+  }
+  
+  @Test
+  public void parseRealScript() throws IOException {
+    ExpressionVector result = (ExpressionVector) parseResource("/testScript.R");
+
+    assertThat(result.length(), equalTo(1));
+  }
+  
+  @Ignore
+  @Test
+  public void parseAddPs() throws IOException {
+    ExpressionVector result = (ExpressionVector) parseResource("add.ps.R");
+
+  }
+  
+
+  private ExpressionVector parseAll(String source) throws IOException {
+    return RParser.parseSource(new StringReader(source));
+  }
+
+  private SEXP parseSingle(String source) throws IOException {
+    ExpressionVector exp = RParser.parseSource(source);
+    return exp.get(0);
+  }
+
+  private SEXP parseResource(String source) throws IOException {
+    InputStream stream = getClass().getResourceAsStream(source);
+    ExpressionVector result = RParser.parseSource(new InputStreamReader(stream));
+    stream.close();
+    return result;
+  }
+  
+  @Test
+  public void matrixProduct() throws IOException{ 
+   ExpressionVector result = RParser.parseSource(new StringReader("c(1,2,3) %*% c(7,8,7)\n"));
+   FunctionCall call = (FunctionCall)result.getElementAsSEXP(0);
+   Symbol function = (Symbol) call.getFunction();
+   assertThat(function.getPrintName(), equalTo("%*%")); 
+  }
+}