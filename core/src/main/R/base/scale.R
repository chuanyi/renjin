--- conflicted
+++ resolved
@@ -23,17 +23,11 @@
     x <- as.matrix(x)
     nc <- ncol(x)
     if (is.logical(center)) {
-	    if (center) {
+	if (center) {
             center <- colMeans(x, na.rm=TRUE)
-	        x <- sweep(x, 2L, center, check.margin=FALSE)
+	    x <- sweep(x, 2L, center, check.margin=FALSE)
         }
     }
-<<<<<<< HEAD
-    else if (is.numeric(center) && (length(center) == nc))
-        x <- sweep(x, 2L, center, check.margin=FALSE)
-    else
-        stop("length of 'center' must equal the number of columns of 'x'")
-=======
     else {
 	if(!is.numeric(center)) center <- as.numeric(center)
 	if (length(center) == nc)
@@ -41,16 +35,15 @@
 	else
 	    stop("length of 'center' must equal the number of columns of 'x'")
     }
->>>>>>> 00f073be
     if (is.logical(scale)) {
-        if (scale) {
-            f <- function(v) {
-                v <- v[!is.na(v)]
-                sqrt(sum(v^2) / max(1, length(v) - 1L))
-            }
+	if (scale) {
+	    f <- function(v) {
+		v <- v[!is.na(v)]
+		sqrt(sum(v^2) / max(1, length(v) - 1L))
+	    }
             scale <- apply(x, 2L, f)
-            x <- sweep(x, 2L, scale, "/", check.margin=FALSE)
-        }
+	    x <- sweep(x, 2L, scale, "/", check.margin=FALSE)
+	}
     }
     else {
 	if(!is.numeric(scale)) scale <- as.numeric(scale)
