/**
 * Renjin : JVM-based interpreter for the R language for the statistical analysis
 * Copyright © 2010-2016 BeDataDriven Groep B.V. and contributors
 *
 * This program is free software; you can redistribute it and/or modify
 * it under the terms of the GNU General Public License as published by
 * the Free Software Foundation; either version 2 of the License, or
 * (at your option) any later version.
 *
 * This program is distributed in the hope that it will be useful,
 * but WITHOUT ANY WARRANTY; without even the implied warranty of
 * MERCHANTABILITY or FITNESS FOR A PARTICULAR PURPOSE.  See the
 * GNU General Public License for more details.
 *
 * You should have received a copy of the GNU General Public License
 * along with this program; if not, a copy is available at
 * https://www.gnu.org/licenses/gpl-2.0.txt
 */
package org.renjin.eval;

import org.renjin.primitives.special.ReturnException;
import org.renjin.sexp.*;

/**
 * Routines for dispatching and generally organizing function calls.
 * Much of this code is a pretty literal port of portions of eval.c and
 * object.c
 */
public class Calls {


  public static SEXP applyClosure(Closure closure, Context context, Environment callingEnvironment, FunctionCall call, PairList promisedArgs,
                                  Frame suppliedEnvironment) {

    Context functionContext = context.beginFunction(callingEnvironment, call, closure, promisedArgs);
    Environment functionEnvironment = functionContext.getEnvironment();

    try {
      ClosureDispatcher.matchArgumentsInto(closure.getFormals(), promisedArgs, functionEnvironment);

      // copy supplied environment values into the function environment
      for(Symbol name : suppliedEnvironment.getSymbols()) {
        // functionEnvironment is just created and has no bindings yet, therefore we use the unsafe version of setVariable
        functionEnvironment.setVariableUnsafe(name, suppliedEnvironment.getVariable(name));
      }

      return functionContext.evaluate( closure.getBody(), functionEnvironment);

    } catch(ReturnException e) {

      if(e.getEnvironment() != functionEnvironment) {
        throw e;
      }
      return e.getValue();

    } finally {
      functionContext.exit();
    }
  }

  /**
   *  Create a list of promises from a list of unevaluated arguments.
   *
   *  @param argumentList a pairlist of arguments passed to the function call
   *  @param context the current evaluation context
   *  @param rho the environment in which the arguments should be evaluated
   */
  public static PairList promiseArgs(PairList argumentList, Context context, Environment rho) {
    PairList.Builder list = new PairList.Builder();

    for(PairList.Node node : argumentList.nodes()) {

      /* If we have a ... symbol, we look to see what it is bound to.
      * If its binding is Null (i.e. zero length)
      * we just ignore it and return the cdr with all its
      * expressions promised; if it is bound to a ... list
      * of promises, we repromise all the promises and then splice
      * the list of resulting values into the return value.
      * Anything else bound to a ... symbol is an error
      */

      if (node.getValue().equals(Symbols.ELLIPSES)) {
<<<<<<< HEAD
        SEXP ellipsesValue = rho.findVariable(context, Symbols.ELLIPSES);
        if(ellipsesValue == Symbol.UNBOUND_VALUE) {
          throw new EvalException("'...' used in an incorrect context");
        }
        PromisePairList dotExp = (PromisePairList) ellipsesValue;
=======

        PromisePairList dotExp = (PromisePairList)rho.findVariable(context, Symbols.ELLIPSES);
>>>>>>> bcdf75ce
        for(PairList.Node dotNode : dotExp.nodes()) {
          list.add(dotNode.getRawTag(), dotNode.getValue());
        }

      } else if (node.getValue() == Symbol.MISSING_ARG) {
        list.add(node.getRawTag(), node.getValue());

      } else {
        list.add(node.getRawTag(), Promise.repromise(rho, node.getValue()));
      }
    }
    return list.build();
  }
}
<|MERGE_RESOLUTION|>--- conflicted
+++ resolved
@@ -1,106 +1,101 @@
-/**
- * Renjin : JVM-based interpreter for the R language for the statistical analysis
- * Copyright © 2010-2016 BeDataDriven Groep B.V. and contributors
- *
- * This program is free software; you can redistribute it and/or modify
- * it under the terms of the GNU General Public License as published by
- * the Free Software Foundation; either version 2 of the License, or
- * (at your option) any later version.
- *
- * This program is distributed in the hope that it will be useful,
- * but WITHOUT ANY WARRANTY; without even the implied warranty of
- * MERCHANTABILITY or FITNESS FOR A PARTICULAR PURPOSE.  See the
- * GNU General Public License for more details.
- *
- * You should have received a copy of the GNU General Public License
- * along with this program; if not, a copy is available at
- * https://www.gnu.org/licenses/gpl-2.0.txt
- */
-package org.renjin.eval;
-
-import org.renjin.primitives.special.ReturnException;
-import org.renjin.sexp.*;
-
-/**
- * Routines for dispatching and generally organizing function calls.
- * Much of this code is a pretty literal port of portions of eval.c and
- * object.c
- */
-public class Calls {
-
-
-  public static SEXP applyClosure(Closure closure, Context context, Environment callingEnvironment, FunctionCall call, PairList promisedArgs,
-                                  Frame suppliedEnvironment) {
-
-    Context functionContext = context.beginFunction(callingEnvironment, call, closure, promisedArgs);
-    Environment functionEnvironment = functionContext.getEnvironment();
-
-    try {
-      ClosureDispatcher.matchArgumentsInto(closure.getFormals(), promisedArgs, functionEnvironment);
-
-      // copy supplied environment values into the function environment
-      for(Symbol name : suppliedEnvironment.getSymbols()) {
-        // functionEnvironment is just created and has no bindings yet, therefore we use the unsafe version of setVariable
-        functionEnvironment.setVariableUnsafe(name, suppliedEnvironment.getVariable(name));
-      }
-
-      return functionContext.evaluate( closure.getBody(), functionEnvironment);
-
-    } catch(ReturnException e) {
-
-      if(e.getEnvironment() != functionEnvironment) {
-        throw e;
-      }
-      return e.getValue();
-
-    } finally {
-      functionContext.exit();
-    }
-  }
-
-  /**
-   *  Create a list of promises from a list of unevaluated arguments.
-   *
-   *  @param argumentList a pairlist of arguments passed to the function call
-   *  @param context the current evaluation context
-   *  @param rho the environment in which the arguments should be evaluated
-   */
-  public static PairList promiseArgs(PairList argumentList, Context context, Environment rho) {
-    PairList.Builder list = new PairList.Builder();
-
-    for(PairList.Node node : argumentList.nodes()) {
-
-      /* If we have a ... symbol, we look to see what it is bound to.
-      * If its binding is Null (i.e. zero length)
-      * we just ignore it and return the cdr with all its
-      * expressions promised; if it is bound to a ... list
-      * of promises, we repromise all the promises and then splice
-      * the list of resulting values into the return value.
-      * Anything else bound to a ... symbol is an error
-      */
-
-      if (node.getValue().equals(Symbols.ELLIPSES)) {
-<<<<<<< HEAD
-        SEXP ellipsesValue = rho.findVariable(context, Symbols.ELLIPSES);
-        if(ellipsesValue == Symbol.UNBOUND_VALUE) {
-          throw new EvalException("'...' used in an incorrect context");
-        }
-        PromisePairList dotExp = (PromisePairList) ellipsesValue;
-=======
-
-        PromisePairList dotExp = (PromisePairList)rho.findVariable(context, Symbols.ELLIPSES);
->>>>>>> bcdf75ce
-        for(PairList.Node dotNode : dotExp.nodes()) {
-          list.add(dotNode.getRawTag(), dotNode.getValue());
-        }
-
-      } else if (node.getValue() == Symbol.MISSING_ARG) {
-        list.add(node.getRawTag(), node.getValue());
-
-      } else {
-        list.add(node.getRawTag(), Promise.repromise(rho, node.getValue()));
-      }
-    }
-    return list.build();
-  }
-}
+/**
+ * Renjin : JVM-based interpreter for the R language for the statistical analysis
+ * Copyright © 2010-2016 BeDataDriven Groep B.V. and contributors
+ *
+ * This program is free software; you can redistribute it and/or modify
+ * it under the terms of the GNU General Public License as published by
+ * the Free Software Foundation; either version 2 of the License, or
+ * (at your option) any later version.
+ *
+ * This program is distributed in the hope that it will be useful,
+ * but WITHOUT ANY WARRANTY; without even the implied warranty of
+ * MERCHANTABILITY or FITNESS FOR A PARTICULAR PURPOSE.  See the
+ * GNU General Public License for more details.
+ *
+ * You should have received a copy of the GNU General Public License
+ * along with this program; if not, a copy is available at
+ * https://www.gnu.org/licenses/gpl-2.0.txt
+ */
+package org.renjin.eval;
+
+import org.renjin.primitives.special.ReturnException;
+import org.renjin.sexp.*;
+
+/**
+ * Routines for dispatching and generally organizing function calls.
+ * Much of this code is a pretty literal port of portions of eval.c and
+ * object.c
+ */
+public class Calls {
+
+
+  public static SEXP applyClosure(Closure closure, Context context, Environment callingEnvironment, FunctionCall call, PairList promisedArgs,
+                                  Frame suppliedEnvironment) {
+
+    Context functionContext = context.beginFunction(callingEnvironment, call, closure, promisedArgs);
+    Environment functionEnvironment = functionContext.getEnvironment();
+
+    try {
+      ClosureDispatcher.matchArgumentsInto(closure.getFormals(), promisedArgs, functionEnvironment);
+
+      // copy supplied environment values into the function environment
+      for(Symbol name : suppliedEnvironment.getSymbols()) {
+        // functionEnvironment is just created and has no bindings yet, therefore we use the unsafe version of setVariable
+        functionEnvironment.setVariableUnsafe(name, suppliedEnvironment.getVariable(name));
+      }
+
+      return functionContext.evaluate( closure.getBody(), functionEnvironment);
+
+    } catch(ReturnException e) {
+
+      if(e.getEnvironment() != functionEnvironment) {
+        throw e;
+      }
+      return e.getValue();
+
+    } finally {
+      functionContext.exit();
+    }
+  }
+
+  /**
+   *  Create a list of promises from a list of unevaluated arguments.
+   *
+   *  @param argumentList a pairlist of arguments passed to the function call
+   *  @param context the current evaluation context
+   *  @param rho the environment in which the arguments should be evaluated
+   */
+  public static PairList promiseArgs(PairList argumentList, Context context, Environment rho) {
+    PairList.Builder list = new PairList.Builder();
+
+    for(PairList.Node node : argumentList.nodes()) {
+
+      /* If we have a ... symbol, we look to see what it is bound to.
+      * If its binding is Null (i.e. zero length)
+      * we just ignore it and return the cdr with all its
+      * expressions promised; if it is bound to a ... list
+      * of promises, we repromise all the promises and then splice
+      * the list of resulting values into the return value.
+      * Anything else bound to a ... symbol is an error
+      */
+
+      if (node.getValue().equals(Symbols.ELLIPSES)) {
+        SEXP ellipsesValue = rho.findVariable(context, Symbols.ELLIPSES);
+        if(ellipsesValue == Symbol.UNBOUND_VALUE) {
+          throw new EvalException("'...' used in an incorrect context");
+        }
+        PromisePairList dotExp = (PromisePairList) ellipsesValue;
+        for(PairList.Node dotNode : dotExp.nodes()) {
+          list.add(dotNode.getRawTag(), dotNode.getValue());
+        }
+
+      } else if (node.getValue() == Symbol.MISSING_ARG) {
+        list.add(node.getRawTag(), node.getValue());
+
+      } else {
+        list.add(node.getRawTag(), Promise.repromise(rho, node.getValue()));
+      }
+    }
+    return list.build();
+  }
+}