/*
 * R : A Computer Language for Statistical Data Analysis
 * Copyright (C) 1995, 1996  Robert Gentleman and Ross Ihaka
 * Copyright (C) 1997--2008  The R Development Core Team
 * Copyright (C) 2003, 2004  The R Foundation
 * Copyright (C) 2010 bedatadriven
 *
 * This program is free software: you can redistribute it and/or modify
 * it under the terms of the GNU General Public License as published by
 * the Free Software Foundation, either version 3 of the License, or
 * (at your option) any later version.
 *
 * This program is distributed in the hope that it will be useful,
 * but WITHOUT ANY WARRANTY; without even the implied warranty of
 * MERCHANTABILITY or FITNESS FOR A PARTICULAR PURPOSE.  See the
 * GNU General Public License for more details.
 *
 * You should have received a copy of the GNU General Public License
 * along with this program.  If not, see <http://www.gnu.org/licenses/>.
 */

package org.renjin.eval;

<<<<<<< HEAD
import java.io.File;
import java.io.FileOutputStream;
import java.io.IOException;
import java.io.InputStream;
import java.io.InputStreamReader;
import java.io.OutputStream;
import java.io.Reader;
import java.util.HashMap;
import java.util.HashSet;
import java.util.LinkedList;
import java.util.List;
import java.util.Map;
import java.util.Set;

=======
import com.google.common.collect.Lists;
import com.google.common.collect.Maps;
>>>>>>> 94fcce8b
import org.apache.commons.vfs2.FileObject;
import org.apache.commons.vfs2.FileSystemException;
import org.apache.commons.vfs2.FileSystemManager;
import org.renjin.base.BaseFrame;
import org.renjin.compiler.pipeline.VectorPipeliner;
import org.renjin.parser.RParser;
import org.renjin.primitives.Warning;
import org.renjin.primitives.packaging.NamespaceRegistry;
import org.renjin.primitives.vector.DeferredComputation;
import org.renjin.sexp.Closure;
import org.renjin.sexp.Environment;
import org.renjin.sexp.ExpressionVector;
import org.renjin.sexp.Function;
import org.renjin.sexp.FunctionCall;
import org.renjin.sexp.LogicalVector;
import org.renjin.sexp.Null;
import org.renjin.sexp.PairList;
import org.renjin.sexp.Promise;
import org.renjin.sexp.PromisePairList;
import org.renjin.sexp.SEXP;
import org.renjin.sexp.SexpVisitor;
import org.renjin.sexp.Symbol;

import java.io.IOException;
import java.io.InputStream;
import java.io.InputStreamReader;
import java.io.Reader;
import java.util.List;
import java.util.Map;

/**
 * Contexts are the internal mechanism used to keep track of where a computation
 * has got to (and from where), so that control-flow constructs can work and
 * reasonable information can be produced on error conditions, (such as via
 * traceback) and otherwise (the sys.xxx functions).
 */
public class Context {


  public enum Type {
    /** toplevel context */
    TOP_LEVEL,

    /** target for next */
    NEXT,

    /** target for break */
    BREAK,

    /** break or next target */
    LOOP,

    /** function closure */
    FUNCTION,

    /** other functions that need error cleanup */
    CCODE,

    /** return() from a closure */
    RETURN,

    /** return target on exit from browser */
    BROWSER,

    /** rather, running an S3 method */
    GENERIC,

    /** a call to restart was made from a closure */
    RESTART,

    /** builtin internal function */
    BUILTIN
  }

  private List<SEXP> onExit = Lists.newArrayList();

  private Context parent;
  private int evaluationDepth;
  private Type type;
  private Environment environment;
  private Session session;
  private FunctionCall call;
  private Closure closure;

  /**
   * The environment from which the closure was called
   */
  private Environment callingEnvironment;

  private PairList arguments = Null.INSTANCE;

  /**
   * Conditions are analogous to Exceptions. Handlers are R functions that are
   * called immediately when conditions are signaled.
   */
  private Map<String, SEXP> conditionHandlers = Maps.newHashMap();

  private Map<Class, Object> stateMap = null;

  private Context() {
  }

  /**
   *
   * @return a new top level context using the default VFS FileSystemManager and
   *         the renjin-core jar as the R_HOME directory.
   *
   * @see org.apache.commons.vfs2.VFS#getManager()
   * @see org.renjin.util.FileSystemUtils#homeDirectoryInCoreJar()
   */
  public static Context newTopLevelContext() {
    return SessionBuilder.buildDefault().getTopLevelContext();
  }

  Context(Session session) {
    this.session = session;
    this.type = Type.TOP_LEVEL;
    this.environment = session.getGlobalEnvironment();
  }

  public Context beginFunction(Environment rho, FunctionCall call,
      Closure closure, PairList arguments) {
    Context context = new Context();
    context.type = Type.FUNCTION;
    context.parent = this;
    context.evaluationDepth = evaluationDepth + 1;
    context.closure = closure;
    context.environment = Environment.createChildEnvironment(closure
        .getEnclosingEnvironment());
    context.session = session;
    context.arguments = arguments;
    context.call = call;
    context.callingEnvironment = rho;
    return context;
  }

  public Context beginEvalContext(Environment environment) {
    Context context = new Context();
    context.type = Type.RETURN;
    context.parent = this;
    context.evaluationDepth = evaluationDepth + 1;
    context.environment = environment;
    context.session = session;
    return context;
  }

  public SEXP evaluate(SEXP expression) {
    return evaluate(expression, environment);
  }

  /**
   * If the S-Expression is an {@code DeferredComputation}, then it is executed
   * with the VectorPipeliner.
   * 
   * @param sexp
   * @return
   */
  public SEXP materialize(SEXP sexp) {
    if (sexp instanceof DeferredComputation
        && !((DeferredComputation) sexp).isConstantAccessTime()) {
      return session.getVectorEngine().materialize((DeferredComputation) sexp);
    } else {
      return sexp;
    }
  }

  public SEXP simplify(SEXP sexp) {
<<<<<<< HEAD
    if (sexp instanceof DeferredComputation
        && ((DeferredComputation) sexp).getComputationDepth() > VectorPipeliner.MAX_DEPTH) {
=======
    if(sexp instanceof DeferredComputation &&
        ((DeferredComputation) sexp).getComputationDepth() > VectorPipeliner.MAX_DEPTH) {
>>>>>>> 94fcce8b
      return session.getVectorEngine().simplify((DeferredComputation) sexp);
    } else {
      return sexp;
    }
  }

  // Data structures for horrid debug
  //private static Map<Integer, String> nameMap = new HashMap<Integer, String>();
  //private static Map<Integer, Integer> idMap = new HashMap<Integer, Integer>();
 // private static LinkedList<FunctionCall> callStack = new LinkedList<FunctionCall>();
  //private static OutputStream dotout = null;

  //private static int cid = 0;
  public static boolean horriddebug = false;
/*
  private int lf(FunctionCall e) {
    int fc = System.identityHashCode(e);
    if (!idMap.containsKey(fc)) {
      cid++;
      idMap.put(fc, cid);
      nameMap.put(idMap.get(fc), e.getFunction().toString().replace("\"", ""));
    }
    return idMap.get(fc);
  }*/

  public SEXP evaluate(SEXP expression, Environment rho) {
<<<<<<< HEAD
    // add interface for listening to these
    // add cardinalities according to parameters!

    if (expression instanceof Symbol) {
      return evaluateSymbol((Symbol) expression, rho);
    } else if (expression instanceof ExpressionVector) {
=======
    if(expression instanceof Symbol) {
      return evaluateSymbol((Symbol) expression, rho);
    } else if(expression instanceof ExpressionVector) {
>>>>>>> 94fcce8b
      return evaluateExpressionVector((ExpressionVector) expression, rho);
    } else if (expression instanceof FunctionCall) {
     FunctionCall fc = (FunctionCall) expression;
      if (fc.getFunction().toString().equals("togglehorriddebug")) {
        horriddebug = !horriddebug;
        return LogicalVector.NA_VECTOR;
      }/* 
        if (horriddebug) {
          try {
            File dotfile = File.createTempFile("renjin-callgraph", ".dot");
            dotout = new FileOutputStream(dotfile);
            System.out.println("dot logging to " + dotfile.toString());
            dotout.write("digraph renjin {\n".getBytes());
          } catch (Exception e) {
            e.printStackTrace();
          }
        } else {
          try {
            System.out.println("stopping dot log");
            dotout.write("}\n".getBytes());
            dotout.close();
          } catch (Exception e) {
            e.printStackTrace();
          }
        }
        return LogicalVector.NA_VECTOR;
      }*/
     if (horriddebug) System.out.println(expression);

      SEXP ret = evaluateCall((FunctionCall) expression, rho);
  /*    if (horriddebug && fc.getFunction() instanceof Function
          && callStack.size() > 0) {
        callStack.pop();
      }*/
      return ret;

    } else if (expression instanceof Promise) {
      return expression.force(this);
    } else if (expression != Null.INSTANCE
        && expression instanceof PromisePairList) {
      throw new EvalException("'...' used in an incorrect context");
    } else {
      clearInvisibleFlag();
      return expression;
    }
  }

  public <T> T getState(Class<T> clazz) {
    if (stateMap != null) {
      return (T) stateMap.get(clazz);
    } else {
      return null;
    }
  }

  public <T> T getSingleton(Class<T> clazz) {
    return session.getSingleton(clazz);
  }

  public <T> void setState(T instance) {
    this.<T> setState((Class<T>) instance.getClass(), instance);
  }

  public <T> void setState(Class<T> clazz, T instance) {
    if (stateMap == null) {
      stateMap = Maps.newHashMap();
    }
    stateMap.put(clazz, instance);
  }

  private SEXP evaluateSymbol(Symbol symbol, Environment rho) {
    clearInvisibleFlag();

    if (symbol == Symbol.MISSING_ARG) {
      return symbol;
    }
    SEXP value = rho.findVariable(symbol);
    if (value == Symbol.UNBOUND_VALUE) {
      throw new EvalException(String.format("object '%s' not found",
          symbol.getPrintName()));
    }

    if (value instanceof Promise) {
      return evaluate(value, rho);
    } else {
      return value;
    }
  }

  private SEXP evaluateExpressionVector(ExpressionVector expressionVector,
      Environment rho) {
    if (expressionVector.length() == 0) {
      setInvisibleFlag();
      return Null.INSTANCE;
    } else {
      SEXP result = Null.INSTANCE;
      for (SEXP sexp : expressionVector) {
        result = evaluate(sexp, rho);
      }
      return result;
    }
  }
/*
  private static Set<String> seenLine = new HashSet<String>();
  
  private static int tp(int nodeid) {
    try {
      dotout
          .write((cid + " [label=\"" + nameMap.get(cid) + "\", shape=\"box\"];\n")
              .getBytes());
    } catch (IOException e1) {
      e1.printStackTrace();
    }
    return nodeid;
  }
*/
  
 // private static Map<String, Long> timing = new HashMap<String, Long>();
  
  private SEXP evaluateCall(FunctionCall call, Environment rho) {
    clearInvisibleFlag();

    Function functionExpr = evaluateFunction(call.getFunction(), rho);
//    long start = 0;
   /* if (horriddebug && functionExpr instanceof Function) { //
      
      int maxlen = 0;
      for (SEXP arg : call.getArguments().values()) {
       if (arg instanceof Symbol) {
          if (arg.length() > maxlen) {
            maxlen = rho.getVariable((Symbol) arg).length();
            
          }
        }
      }

      if (callStack.size() > 0 && maxlen > 100) {
        try {
          String outstr = callStack.peek() + " -> " + lf(call) + ";\n";
          if (!seenLine.contains(outstr)) {
            tp(callStack.peek());
            tp(lf(call));
            dotout.write(outstr.getBytes());
            seenLine.add(outstr);
          }

        } catch (IOException e) {
          e.printStackTrace();
        }
      }
     // start = System.currentTimeMillis();
      //callStack.push(call);
    } */

    SEXP ret = functionExpr.apply(this, rho, call, call.getArguments());
//   if (System.getProperty("renjin.force.materialization") != null) {
//     ret = materialize(ret);
//   }

    /*if (horriddebug && functionExpr instanceof Function) {
     // long duration = System.currentTimeMillis() - start;
      //if (duration > 2000) {
       // System.out.print(duration);
        /*for (FunctionCall fc : callStack) {
          System.out.print(" > " + fc.getFunction().toString());
        }
        String fn = call.getFunction().toString();
        if (fn.equals("colSums")) {
          call.accept(new SexpVisitor<Object>() {
            public void visit(PairList.Node pairList) {
              System.out.println("PL" +pairList);
             while(pairList.hasNextNode()) {
               visit(pairList.getNextNode());
             }
            }
            
            public void visit(FunctionCall call) {
              System.out.println("FC" +call);
              while(call.hasNextNode()) {
                visit(call.getNextNode());
              }
            }
          });
          
 
        }
//        if (!timing.containsKey(fn)) {
//          timing.put(fn, duration);
//        } else {
//          timing.put(fn, duration + timing.get(fn));
//        }
//        //System.out.println("");
//     // }
//      //callStack.pop();
//        System.out.println("####");
//        for (Map.Entry<String, Long> e : timing.entrySet()) {
//          if (e.getValue() > 1000) {
//            System.out.println(e.getKey() + "\t" + e.getValue());
//          }
//        }
    } */
    return ret;
  }

  private Function evaluateFunction(SEXP functionExp, Environment rho) {

    if (functionExp instanceof Symbol) {
      Symbol symbol = (Symbol) functionExp;
      Function fn = rho.findFunction(this, symbol);
      if (fn == null) {
        throw new EvalException("could not find function '%s'",
            symbol.getPrintName());
      }
      return fn;
    } else {
      SEXP evaluated = evaluate(functionExp, rho).force(this);
      if (!(evaluated instanceof Function)) {
        throw new EvalException(
            "'function' of lang expression is of unsupported type '%s'",
            evaluated.getTypeName());
      }

      return (Function) evaluated;
    }
  }

  /**
   *
   * @return the {@link FileSystemManager} associated with this Context. All R
   *         primitives that interact with the file system defer to this
   *         manager.
   */
  public FileSystemManager getFileSystemManager() {
    return session.getFileSystemManager();
  }

  /**
   * Translates a uri/path into a VFS {@code FileObject}.
   *
   * @param uri
   *          uniform resource indicator. This could be, for example:
   *          <ul>
   *          <li>jar:file:///path/to/my/libray.jar!/mylib/R/mylib.R</li>
   *          <li>/usr/lib</li>
   *          <li>c:&#92;users&#92;owner&#92;data.txt</li>
   *          </ul>
   *
   * @return
   * @throws FileSystemException
   */
  public FileObject resolveFile(String uri) throws FileSystemException {
    return getFileSystemManager().resolveFile(session.getWorkingDirectory(),
        uri);
  }

  /**
   * @return the environment associated with this {@code Context}. This will be
   *         either the global environment for top-level contexts
   */
  public Environment getEnvironment() {
    return environment;
  }

  public Environment getGlobalEnvironment() {
    return session.getGlobalEnvironment();
  }

  public Closure getClosure() {
    return closure;
  }

  public PairList getArguments() {
    if (type != Type.FUNCTION) {
      throw new IllegalStateException(
          "Only Contexts of type FUNCTION contain a FunctionCall");
    }
    return arguments;
  }

  public SEXP getFunctionName() {
    return call.getFunction();
  }

  public FunctionCall getCall() {
    return call;
  }

  public int getEvaluationDepth() {
    return evaluationDepth;
  }

  public int getFrameDepth() {
    int nframe = 0;
    Context cptr = this;
    while (!cptr.isTopLevel()) {
      if (cptr.getType() == Type.FUNCTION)
        nframe++;
      cptr = cptr.getParent();
    }
    return nframe;
  }

  public Context getParent() {
    return parent;
  }

  public Session getSession() {
    return session;
  }

  public Type getType() {
    return type;
  }

  public boolean isTopLevel() {
    return parent == null;
  }

  /**
   * Sets an expression to evaluate upon exiting this context, removing any
   * previously added exit expressions. "on.exit" expressions generally do
   * things like close file connections or delete temporary files, often what
   * might be found in a Java {@code finally} clause.
   *
   * @param exp
   *          the expression to evaluate upon exiting this context.
   */
  public void setOnExit(SEXP exp) {
    onExit = Lists.newArrayList(exp);
  }

  /**
   * Adds an expression to evaluate upon exiting this context. "on.exit"
   * expressions generally do things like close file connections or delete
   * temporary files, often what might be found in a Java {@code finally}
   * clause.
   *
   * @param exp
   *          the expression to evaluate upon exiting this context.
   */
  public void addOnExit(SEXP exp) {
    onExit.add(exp);
  }


  public void warn(String message) {
    try {
      Warning.warning(this, false, false, message);
    } catch (IOException e) {
      throw new EvalException(e);
    }
  }
  
  /**
   * Removes all previously added expressions to evaluate upon exiting this
   * context.
   */
  public void clearOnExits() {
    onExit = Lists.newArrayList();
  }

  /**
   * Invokes any on.exit expressions that have been set.
   */
  public void exit() {
    for (SEXP exp : onExit) {
      evaluate(exp, environment);
    }
    
  }

  /**
   * Sets a function to handle a specific class of condition.
   * 
   * @see org.renjin.primitives.Conditions
   *
   * @param conditionClass
   *          the (S3) condition class to be handled by this handler.
   * @param function
   *          an expression that evaluates to a function that accepts a signaled
   *          condition as an argument.
   */
  public void setConditionHandler(String conditionClass, SEXP function) {
    conditionHandlers.put(conditionClass, function);
  }

  public SEXP getConditionHandler(String conditionClass) {
    return conditionHandlers.get(conditionClass);
  }

  /**
   * Executes the default the standard R initialization sequence:
   * <ol>
   * <li>Load the base package (/org/renjin/library/base/R/base)</li>
   * <li>Execute the system profile (/org/renjin/library/base/R/Rprofile)</li>
   * <li>Evaluate .OptRequireMethods()</li>
   * <li>Evaluate .First.Sys()</li>
   * </ol>
   *
   */
  public void init() throws IOException {
    BaseFrame baseFrame = (BaseFrame) session.getBaseEnvironment().getFrame();
    baseFrame.load(this);

    evaluate(FunctionCall.newCall(Symbol.get(".onLoad")),
        session.getBaseNamespaceEnv());

    // evalBaseResource("/org/renjin/library/base/R/Rprofile");
    //
    // // FunctionCall.newCall(new Symbol(".OptRequireMethods")).evaluate(this,
    // environment);
    // evaluate( FunctionCall.newCall(Symbol.get(".First.sys")), environment);
  }

  protected void evalBaseResource(String resourceName) throws IOException {
    Context evalContext = this.beginEvalContext(session.getBaseNamespaceEnv());
    InputStream in = getClass().getResourceAsStream(resourceName);
    if (in == null) {
      throw new IOException("Could not load resource '" + resourceName + "'");
    }
    Reader reader = new InputStreamReader(in);
    try {
      evalContext.evaluate(RParser.parseSource(reader));
    } finally {
      reader.close();
    }
  }

  public void setInvisibleFlag() {
    session.invisible = true;
  }

  public void clearInvisibleFlag() {
    session.invisible = false;
  }

  public Environment getCallingEnvironment() {
    return callingEnvironment;
  }

  public Environment getBaseEnvironment() {
    return getGlobalEnvironment().getBaseEnvironment();
  }

  public NamespaceRegistry getNamespaceRegistry() {
    return session.getNamespaceRegistry();
  }
}<|MERGE_RESOLUTION|>--- conflicted
+++ resolved
@@ -21,25 +21,13 @@
 
 package org.renjin.eval;
 
-<<<<<<< HEAD
-import java.io.File;
-import java.io.FileOutputStream;
 import java.io.IOException;
 import java.io.InputStream;
 import java.io.InputStreamReader;
-import java.io.OutputStream;
 import java.io.Reader;
-import java.util.HashMap;
-import java.util.HashSet;
-import java.util.LinkedList;
 import java.util.List;
 import java.util.Map;
-import java.util.Set;
-
-=======
-import com.google.common.collect.Lists;
-import com.google.common.collect.Maps;
->>>>>>> 94fcce8b
+
 import org.apache.commons.vfs2.FileObject;
 import org.apache.commons.vfs2.FileSystemException;
 import org.apache.commons.vfs2.FileSystemManager;
@@ -54,21 +42,16 @@
 import org.renjin.sexp.ExpressionVector;
 import org.renjin.sexp.Function;
 import org.renjin.sexp.FunctionCall;
-import org.renjin.sexp.LogicalVector;
 import org.renjin.sexp.Null;
 import org.renjin.sexp.PairList;
 import org.renjin.sexp.Promise;
 import org.renjin.sexp.PromisePairList;
 import org.renjin.sexp.SEXP;
-import org.renjin.sexp.SexpVisitor;
 import org.renjin.sexp.Symbol;
 
-import java.io.IOException;
-import java.io.InputStream;
-import java.io.InputStreamReader;
-import java.io.Reader;
-import java.util.List;
-import java.util.Map;
+import com.google.common.collect.Lists;
+import com.google.common.collect.Maps;
+
 
 /**
  * Contexts are the internal mechanism used to keep track of where a computation
@@ -207,87 +190,21 @@
   }
 
   public SEXP simplify(SEXP sexp) {
-<<<<<<< HEAD
     if (sexp instanceof DeferredComputation
         && ((DeferredComputation) sexp).getComputationDepth() > VectorPipeliner.MAX_DEPTH) {
-=======
-    if(sexp instanceof DeferredComputation &&
-        ((DeferredComputation) sexp).getComputationDepth() > VectorPipeliner.MAX_DEPTH) {
->>>>>>> 94fcce8b
       return session.getVectorEngine().simplify((DeferredComputation) sexp);
     } else {
       return sexp;
     }
   }
 
-  // Data structures for horrid debug
-  //private static Map<Integer, String> nameMap = new HashMap<Integer, String>();
-  //private static Map<Integer, Integer> idMap = new HashMap<Integer, Integer>();
- // private static LinkedList<FunctionCall> callStack = new LinkedList<FunctionCall>();
-  //private static OutputStream dotout = null;
-
-  //private static int cid = 0;
-  public static boolean horriddebug = false;
-/*
-  private int lf(FunctionCall e) {
-    int fc = System.identityHashCode(e);
-    if (!idMap.containsKey(fc)) {
-      cid++;
-      idMap.put(fc, cid);
-      nameMap.put(idMap.get(fc), e.getFunction().toString().replace("\"", ""));
-    }
-    return idMap.get(fc);
-  }*/
-
   public SEXP evaluate(SEXP expression, Environment rho) {
-<<<<<<< HEAD
-    // add interface for listening to these
-    // add cardinalities according to parameters!
-
-    if (expression instanceof Symbol) {
-      return evaluateSymbol((Symbol) expression, rho);
-    } else if (expression instanceof ExpressionVector) {
-=======
     if(expression instanceof Symbol) {
       return evaluateSymbol((Symbol) expression, rho);
     } else if(expression instanceof ExpressionVector) {
->>>>>>> 94fcce8b
       return evaluateExpressionVector((ExpressionVector) expression, rho);
     } else if (expression instanceof FunctionCall) {
-     FunctionCall fc = (FunctionCall) expression;
-      if (fc.getFunction().toString().equals("togglehorriddebug")) {
-        horriddebug = !horriddebug;
-        return LogicalVector.NA_VECTOR;
-      }/* 
-        if (horriddebug) {
-          try {
-            File dotfile = File.createTempFile("renjin-callgraph", ".dot");
-            dotout = new FileOutputStream(dotfile);
-            System.out.println("dot logging to " + dotfile.toString());
-            dotout.write("digraph renjin {\n".getBytes());
-          } catch (Exception e) {
-            e.printStackTrace();
-          }
-        } else {
-          try {
-            System.out.println("stopping dot log");
-            dotout.write("}\n".getBytes());
-            dotout.close();
-          } catch (Exception e) {
-            e.printStackTrace();
-          }
-        }
-        return LogicalVector.NA_VECTOR;
-      }*/
-     if (horriddebug) System.out.println(expression);
-
-      SEXP ret = evaluateCall((FunctionCall) expression, rho);
-  /*    if (horriddebug && fc.getFunction() instanceof Function
-          && callStack.size() > 0) {
-        callStack.pop();
-      }*/
-      return ret;
-
+      return evaluateCall((FunctionCall) expression, rho);
     } else if (expression instanceof Promise) {
       return expression.force(this);
     } else if (expression != Null.INSTANCE
@@ -354,106 +271,10 @@
       return result;
     }
   }
-/*
-  private static Set<String> seenLine = new HashSet<String>();
-  
-  private static int tp(int nodeid) {
-    try {
-      dotout
-          .write((cid + " [label=\"" + nameMap.get(cid) + "\", shape=\"box\"];\n")
-              .getBytes());
-    } catch (IOException e1) {
-      e1.printStackTrace();
-    }
-    return nodeid;
-  }
-*/
-  
- // private static Map<String, Long> timing = new HashMap<String, Long>();
-  
+
   private SEXP evaluateCall(FunctionCall call, Environment rho) {
     clearInvisibleFlag();
-
-    Function functionExpr = evaluateFunction(call.getFunction(), rho);
-//    long start = 0;
-   /* if (horriddebug && functionExpr instanceof Function) { //
-      
-      int maxlen = 0;
-      for (SEXP arg : call.getArguments().values()) {
-       if (arg instanceof Symbol) {
-          if (arg.length() > maxlen) {
-            maxlen = rho.getVariable((Symbol) arg).length();
-            
-          }
-        }
-      }
-
-      if (callStack.size() > 0 && maxlen > 100) {
-        try {
-          String outstr = callStack.peek() + " -> " + lf(call) + ";\n";
-          if (!seenLine.contains(outstr)) {
-            tp(callStack.peek());
-            tp(lf(call));
-            dotout.write(outstr.getBytes());
-            seenLine.add(outstr);
-          }
-
-        } catch (IOException e) {
-          e.printStackTrace();
-        }
-      }
-     // start = System.currentTimeMillis();
-      //callStack.push(call);
-    } */
-
-    SEXP ret = functionExpr.apply(this, rho, call, call.getArguments());
-//   if (System.getProperty("renjin.force.materialization") != null) {
-//     ret = materialize(ret);
-//   }
-
-    /*if (horriddebug && functionExpr instanceof Function) {
-     // long duration = System.currentTimeMillis() - start;
-      //if (duration > 2000) {
-       // System.out.print(duration);
-        /*for (FunctionCall fc : callStack) {
-          System.out.print(" > " + fc.getFunction().toString());
-        }
-        String fn = call.getFunction().toString();
-        if (fn.equals("colSums")) {
-          call.accept(new SexpVisitor<Object>() {
-            public void visit(PairList.Node pairList) {
-              System.out.println("PL" +pairList);
-             while(pairList.hasNextNode()) {
-               visit(pairList.getNextNode());
-             }
-            }
-            
-            public void visit(FunctionCall call) {
-              System.out.println("FC" +call);
-              while(call.hasNextNode()) {
-                visit(call.getNextNode());
-              }
-            }
-          });
-          
- 
-        }
-//        if (!timing.containsKey(fn)) {
-//          timing.put(fn, duration);
-//        } else {
-//          timing.put(fn, duration + timing.get(fn));
-//        }
-//        //System.out.println("");
-//     // }
-//      //callStack.pop();
-//        System.out.println("####");
-//        for (Map.Entry<String, Long> e : timing.entrySet()) {
-//          if (e.getValue() > 1000) {
-//            System.out.println(e.getKey() + "\t" + e.getValue());
-//          }
-//        }
-    } */
-    return ret;
+    return evaluateFunction(call.getFunction(), rho).apply(this, rho, call, call.getArguments());
   }
 
   private Function evaluateFunction(SEXP functionExp, Environment rho) {
