/**
 * Renjin : JVM-based interpreter for the R language for the statistical analysis
 * Copyright © 2010-2016 BeDataDriven Groep B.V. and contributors
 *
 * This program is free software; you can redistribute it and/or modify
 * it under the terms of the GNU General Public License as published by
 * the Free Software Foundation; either version 2 of the License, or
 * (at your option) any later version.
 *
 * This program is distributed in the hope that it will be useful,
 * but WITHOUT ANY WARRANTY; without even the implied warranty of
 * MERCHANTABILITY or FITNESS FOR A PARTICULAR PURPOSE.  See the
 * GNU General Public License for more details.
 *
 * You should have received a copy of the GNU General Public License
 * along with this program; if not, a copy is available at
 * https://www.gnu.org/licenses/gpl-2.0.txt
 */
package org.renjin.eval;

import org.apache.commons.vfs2.FileObject;
import org.apache.commons.vfs2.FileSystemException;
import org.apache.commons.vfs2.FileSystemManager;
import org.renjin.base.BaseFrame;
import org.renjin.pipeliner.VectorPipeliner;
import org.renjin.primitives.Primitives;
import org.renjin.primitives.Warning;
import org.renjin.primitives.packaging.NamespaceRegistry;
import org.renjin.primitives.special.ControlFlowException;
import org.renjin.primitives.vector.DeferredComputation;
import org.renjin.primitives.vector.MemoizedComputation;
import org.renjin.repackaged.guava.collect.Lists;
import org.renjin.repackaged.guava.collect.Maps;
import org.renjin.sexp.*;

import java.io.IOException;
import java.util.ArrayList;
import java.util.HashMap;
import java.util.List;
import java.util.Map;

/**
 * Contexts are the internal mechanism used to keep track of where a
 * computation has got to (and from where),
 * so that control-flow constructs can work and reasonable information
 * can be produced on error conditions,
 * (such as via traceback) and otherwise (the sys.xxx functions).
 */
public class Context {
  

  public enum Type {
    /** toplevel context */
    TOP_LEVEL,

    /** target for next */
    NEXT,

    /** target for break */
    BREAK,

    /** break or next target */
    LOOP,

    /** function closure */
    FUNCTION,

    /** other functions that need error cleanup */
    CCODE,

    /** return() from a closure */
    RETURN,

    /** return target on exit from browser */
    BROWSER,

    /** rather, running an S3 method */
    GENERIC,

    /** a call to restart was made from a closure */
    RESTART,

    /** builtin internal function */
    BUILTIN
  }

  private List<SEXP> onExit = Lists.newArrayList();
  private List<SEXP> restarts = null;

  private Context parent;
  private int evaluationDepth;
  private Type type;
  private Environment environment;
  private Session session; 
  private FunctionCall call;
  private Closure closure;

  /**
   * The environment from which the closure was called
   */
  private Environment callingEnvironment;
  
  private PairList arguments = Null.INSTANCE;

  /**
   * Conditions are analogous to Exceptions.
   * Handlers are R functions that are called immediately when
   * conditions are signaled.
   */
  private Map<String, ConditionHandler> conditionHandlers = null;

  private Map<Class, Object> stateMap = null;

  private Context() {
  }

  /**
   *
   * @return a new top level context using the default VFS FileSystemManager and the
   * renjin-core jar as the R_HOME directory.
   *
   * @see org.apache.commons.vfs2.VFS#getManager()
   * @see org.renjin.util.FileSystemUtils#homeDirectoryInCoreJar()
   */
  public static Context newTopLevelContext() {
    return SessionBuilder.buildDefault().getTopLevelContext();
  }

  
  Context(Session session) {
    this.session = session;
    this.type = Type.TOP_LEVEL;
    this.environment = session.getGlobalEnvironment();
  }

  public Context beginFunction(Environment rho, FunctionCall call, Closure closure, PairList arguments) {
    assert rho != null : "callingEnvironment cannot be null.";
    Context context = new Context();
    context.type = Type.FUNCTION;
    context.parent = this;
    context.evaluationDepth = evaluationDepth+1;
    context.closure = closure;
    context.environment = Environment.createChildEnvironment(closure.getEnclosingEnvironment()).build();
    context.session = session;
    context.arguments = arguments;
    context.call = call;
    context.callingEnvironment = rho;
    return context;
  }
  
  public Context beginEvalContext(Environment environment) {
    Context context = new Context();
    context.type = Type.RETURN;
    context.parent = this;
    context.evaluationDepth = evaluationDepth+1;
    context.environment = environment;
    context.session = session;
    return context;
  }

  /**
   *
   * @return the context in which to start searching for condition handlers.
   */
  public Context getConditionStack() {
    Context stack = this.session.conditionStack;
    if(stack == null) {
      stack = this;
    }
    return stack;
  }

  /**
   * Evaluates the given calling handler function call in this context, but temporarily sets
   * the conditionStack pointer to the parent of the context in which the handler was defined.
   *
   * <p>This ensures that a signal can be rethrown within the condition handler and not be caught
   * infinitely.</p>
   *
   * @param definitionContext the context in which the condition handler was defined.
   * @param handlerCall the function call to evaluate.
   */
  public SEXP evaluateCallingHandler(Context definitionContext, SEXP handlerCall) {
    this.session.conditionStack = definitionContext.getParent();
    try {
      return evaluate(handlerCall);
    } finally {
      this.session.conditionStack = null;
    }
  }
  
  public SEXP evaluate(SEXP expression) {
    SEXP result = evaluate(expression, environment);
    if(result == null) {
      throw new IllegalStateException("Evaluated to null");
    }
    return result;
  }
  
  /**
   * If the S-Expression is an {@code DeferredComputation}, then it is executed with the
   * VectorPipeliner.
   * @param sexp
   * @return
   */
  public SEXP materialize(SEXP sexp) {
    if(sexp instanceof Vector) {
      Vector vector = (Vector) sexp;
      if(vector.isDeferred() && !vector.isConstantAccessTime()) {
        return session.getVectorEngine().materialize(vector);
      }
    }
    return sexp;
  }
  
  public Vector materialize(Vector sexp) {
    if(sexp instanceof DeferredComputation && !sexp.isConstantAccessTime()) {
      if(sexp instanceof MemoizedComputation) {
        MemoizedComputation memo = (MemoizedComputation) sexp;
        if(memo.isCalculated()) {
          return memo.forceResult();
        }
      }
      return session.getVectorEngine().materialize((DeferredComputation)sexp);
    } else {
      return sexp;
    }
  }

  public SEXP simplify(SEXP sexp) {
    if(sexp instanceof MemoizedComputation && ((MemoizedComputation) sexp).isCalculated()) {
      return sexp;
    }

    if(sexp instanceof DeferredComputation &&
        ((DeferredComputation) sexp).getComputationDepth() > VectorPipeliner.MAX_DEPTH) {
      return session.getVectorEngine().simplify((DeferredComputation) sexp);
    } else {
      return sexp;
    }
  }
  
  public SEXP evaluate(SEXP expression, Environment rho) {
    if(expression instanceof Symbol) {
      return evaluateSymbol((Symbol) expression, rho);
    } else if(expression instanceof ExpressionVector) {
      return evaluateExpressionVector((ExpressionVector) expression, rho);
    } else if(expression instanceof FunctionCall) {
      return evaluateCall((FunctionCall) expression, rho);
    } else if(expression instanceof Promise) {
      return expression.force(this);
    } else if(expression != Null.INSTANCE && expression instanceof PromisePairList) {
      throw new EvalException("'...' used in an incorrect context");
    } else {
      clearInvisibleFlag();
      return expression;
    }
  }

  public <T> T getState(Class<T> clazz) {
    if(stateMap != null) {
      return (T)stateMap.get(clazz);
    } else {
      return null;
    }
  }

  public void clearState(Class<?> stateType) {
    stateMap.remove(stateType);
  }

  public <T> T getSingleton(Class<T> clazz) {
    return session.getSingleton(clazz);
  }

  public <T> void setState(T instance) {
    this.<T>setState((Class<T>) instance.getClass(), instance);
  }

  public <T> void setState(Class<T> clazz, T instance) {
    if(stateMap == null) {
      stateMap = Maps.newHashMap();
    }
    stateMap.put(clazz, instance);
  }

  private SEXP evaluateSymbol(Symbol symbol, Environment rho) {
    clearInvisibleFlag();

    SEXP value = rho.findVariable(this, symbol);
    if(value == Symbol.UNBOUND_VALUE) {
      throw new EvalException(String.format("object '%s' not found", symbol.getPrintName()));
    }
<<<<<<< HEAD
    
=======

    if(value == Symbol.MISSING_ARG && rho.isMissingArgument(symbol)) {
      throw new EvalException("Argument '%s' is missing, with no default", symbol.getPrintName());
    }

>>>>>>> bcdf75ce
    if(value instanceof Promise) {
      value = value.force(this);
    }

<<<<<<< HEAD
    if(value == Symbol.MISSING_ARG) {
      throw new EvalException("argument \"%s\" missing, with no default", symbol.getPrintName());
    }

=======
>>>>>>> bcdf75ce
    return value;
  }

  /**
   * Adds a restart object by name to this Context.
   */
  public void addRestart(SEXP restartObject) {
    if(restarts == null) {
      restarts = new ArrayList<>();
    }
    restarts.add(restartObject);
  }

  /**
   * Tries to find a restart in this context or
   * one of it's parents.
   *
   * @param index the zero-based index of the restart to find. Index "0" is the last added restart
   *            in this context or its nearest parent.
   */
  public SEXP getRestart(int index) {
    Context context = this;
    while(!context.isTopLevel()) {
      if(context.restarts != null) {
        for (int i = 0; i < context.restarts.size(); i++, index--) {
          if(index == 0) {
            return context.restarts.get(i);
          }
        }
      }
      context = context.getParent();
    }
    return Null.INSTANCE;
  }
  
  private SEXP evaluateExpressionVector(ExpressionVector expressionVector, Environment rho) {
    if(expressionVector.length() == 0) {
      setInvisibleFlag();
      return Null.INSTANCE;
    } else {
      SEXP result = Null.INSTANCE;
      for(SEXP sexp : expressionVector) {
        result = evaluate(sexp, rho);
      }
      return result;
    }
  }

  private SEXP evaluateCall(FunctionCall call, Environment rho) {
    clearInvisibleFlag();

    SEXP fn = call.getFunction();
    Function functionExpr = evaluateFunction(fn, rho);

    boolean profiling = Profiler.ENABLED && fn instanceof Symbol && !((Symbol) fn).isReservedWord();
    if(Profiler.ENABLED && profiling) {
      Profiler.functionStart((Symbol)fn, functionExpr);
    }
    try {
      return functionExpr.apply(this, rho, call, call.getArguments());
    } catch (EvalException | ControlFlowException | ConditionException | Error e) {
      throw e;

    } catch (Exception e) {
      String message = e.getMessage();
      if(message == null) {
        message = e.getClass().getName();
      }
      throw new EvalException(message, e);
      
    } finally {
      if(Profiler.ENABLED && profiling) {
        Profiler.functionEnd();
      }
    }
  }

  private Function evaluateFunction(SEXP functionExp, Environment rho) {
    if(functionExp instanceof Symbol) {
      Symbol symbol = (Symbol) functionExp;
      if(symbol.isReservedWord()) {
        return Primitives.getReservedBuiltin(symbol);
      }
      Function fn = rho.findFunction(this, symbol);
      if(fn == null) {
        throw new EvalException("could not find function '%s'", symbol.getPrintName());      
      }
      return fn;
    } else {
      SEXP evaluated = evaluate(functionExp, rho).force(this);
      if(!(evaluated instanceof Function)) {
        throw new EvalException("'function' of lang expression is of unsupported type '%s'", evaluated.getTypeName());
      }
      return (Function)evaluated;
    }
  }

  /**
   *
   * @return the {@link FileSystemManager} associated with this Context. All R primitives that
   * interact with the file system defer to this manager.
   */
  public FileSystemManager getFileSystemManager() {
    return session.getFileSystemManager();
  }

  /**
   * Translates a uri/path into a VFS {@code FileObject}.
   *
   * @param uri uniform resource indicator. This could be, for example:
   * <ul>
   * <li>jar:file:///path/to/my/libray.jar!/mylib/R/mylib.R</li>
   * <li>/usr/lib</li>
   * <li>c:&#92;users&#92;owner&#92;data.txt</li>
   * </ul>
   *
   * @return
   * @throws FileSystemException
   */
  public FileObject resolveFile(String uri) throws FileSystemException {
    return getFileSystemManager().resolveFile(session.getWorkingDirectory(), uri);
  }

  /**
   * @return the environment associated with this {@code Context}. This will be
   * either the global environment for top-level contexts
   */
  public Environment getEnvironment() {
    return environment;
  }

  public Environment getGlobalEnvironment() {
    return session.getGlobalEnvironment();
  }

  public Closure getClosure() {
    return closure;
  }

  public PairList getArguments() {
    if(type != Type.FUNCTION) {
      throw new IllegalStateException("Only Contexts of type FUNCTION contain a FunctionCall");
    }
    return arguments;
  }

  public SEXP getFunctionName() {
    return call.getFunction();
  }

  public FunctionCall getCall() {
    return call;
  }

  public int getEvaluationDepth() {
    return evaluationDepth;
  }
  
  public int getFrameDepth() {
    int nframe = 0;
    Context cptr = this;
    while (!cptr.isTopLevel()) {
      if (cptr.getType() == Type.FUNCTION ) {
        nframe++;
      }
      cptr = cptr.getParent();
    }
    return nframe;
  }

  public Context getParent() {
    return parent;
  }

  public Session getSession() {
    return session;
  }

  public Type getType() {
    return type;
  }

  public boolean isTopLevel() {
    return parent == null;
  }

  /**
   * Sets an expression to evaluate upon exiting this context,
   * removing any previously added exit expressions.
   * "on.exit" expressions generally do things like close file connections
   * or delete temporary files, often what might be found in a Java {@code finally} clause.
   *
   * @param exp the expression to evaluate upon exiting this context.
   */
  public void setOnExit(SEXP exp) {
    onExit = Lists.newArrayList(exp);
  }

  /**
   * Adds an expression to evaluate upon exiting this context.
   *  "on.exit" expressions generally do things like close file connections
   * or delete temporary files, often what might be found in a Java {@code finally} clause.
   *
   * @param exp the expression to evaluate upon exiting this context.
   */
  public void addOnExit(SEXP exp) {
    onExit.add(exp);
  }


  public void warn(String message) {
    Warning.emitWarning(this, false, message);
  }
  
  /**
   * Removes all previously added expressions to evaluate upon exiting this context.
   */
  public void clearOnExits() {
    onExit = Lists.newArrayList();
  }

  /**
   * Invokes any on.exit expressions that have been set.
   */
  public void exit() {
    for(SEXP exp : onExit) {
      evaluate(exp, environment);
    }
  }

  /**
   * Sets a function to handle a specific class of condition.
   * @see org.renjin.primitives.Conditions
   *
   * @param conditionClass  the (S3) condition class to be handled by this handler.
   * @param function a function that accepts a signaled
   * condition as an argument.
   * @param calling true if this is a "calling" handler and should be invoked in the {@code Context}
   *                 in which the condition is signaled, {@code false} if control should first
   *                 be returned to the {@code Context} in which it was registered.
   */
  public void setConditionHandler(String conditionClass, SEXP function, boolean calling) {
    if(conditionHandlers == null) {
      conditionHandlers = new HashMap<>();
    }
    conditionHandlers.put(conditionClass, new ConditionHandler(function, calling));
  }

  public ConditionHandler getConditionHandler(String conditionClass) {
    if(conditionHandlers == null) {
      return null;
    }
    return conditionHandlers.get(conditionClass);
  }

  /**
   * Executes the default the standard R initialization sequence:
   * <ol>
   *  <li>Load the base package (/org/renjin/library/base/R/base)</li>
   *  <li>Execute the system profile (/org/renjin/library/base/R/Rprofile)</li>
   *  <li>Evaluate .OptRequireMethods()</li>
   *  <li>Evaluate .First.Sys()</li>
   * </ol>
   *
   */
  public void init() throws IOException {
    BaseFrame baseFrame = (BaseFrame) session.getBaseEnvironment().getFrame();
    baseFrame.load(this);
    
    evaluate(FunctionCall.newCall(Symbol.get(".onLoad")), session.getBaseNamespaceEnv());
  }

  public void setInvisibleFlag() {
    session.invisible = true;
  }
  
  public void clearInvisibleFlag() {
    session.invisible = false;
  }

  public Environment getCallingEnvironment() {
    return callingEnvironment;
  }

  public Environment getBaseEnvironment() {
    return session.getBaseEnvironment();
  }

  public NamespaceRegistry getNamespaceRegistry() {
    return session.getNamespaceRegistry();
  }

  public void setGlobalVariable(Context context, Symbol symbol, Object value) {
    context.getGlobalEnvironment().setVariable(context, symbol, (SEXP) value);
  }

  public void setGlobalVariable(Context context, String name, Object value) {
    setGlobalVariable(context, Symbol.get(name), value);
  }
}<|MERGE_RESOLUTION|>--- conflicted
+++ resolved
@@ -287,30 +287,22 @@
   private SEXP evaluateSymbol(Symbol symbol, Environment rho) {
     clearInvisibleFlag();
 
+    if(symbol == Symbol.MISSING_ARG) {
+      return symbol;
+    }
     SEXP value = rho.findVariable(this, symbol);
     if(value == Symbol.UNBOUND_VALUE) {
       throw new EvalException(String.format("object '%s' not found", symbol.getPrintName()));
     }
-<<<<<<< HEAD
-    
-=======
 
     if(value == Symbol.MISSING_ARG && rho.isMissingArgument(symbol)) {
       throw new EvalException("Argument '%s' is missing, with no default", symbol.getPrintName());
     }
 
->>>>>>> bcdf75ce
     if(value instanceof Promise) {
       value = value.force(this);
     }
 
-<<<<<<< HEAD
-    if(value == Symbol.MISSING_ARG) {
-      throw new EvalException("argument \"%s\" missing, with no default", symbol.getPrintName());
-    }
-
-=======
->>>>>>> bcdf75ce
     return value;
   }
 
