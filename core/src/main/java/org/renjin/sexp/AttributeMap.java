/**
 * Renjin : JVM-based interpreter for the R language for the statistical analysis
 * Copyright © 2010-2016 BeDataDriven Groep B.V. and contributors
 *
 * This program is free software; you can redistribute it and/or modify
 * it under the terms of the GNU General Public License as published by
 * the Free Software Foundation; either version 2 of the License, or
 * (at your option) any later version.
 *
 * This program is distributed in the hope that it will be useful,
 * but WITHOUT ANY WARRANTY; without even the implied warranty of
 * MERCHANTABILITY or FITNESS FOR A PARTICULAR PURPOSE.  See the
 * GNU General Public License for more details.
 *
 * You should have received a copy of the GNU General Public License
 * along with this program; if not, a copy is available at
 * https://www.gnu.org/licenses/gpl-2.0.txt
 */
package org.renjin.sexp;

import org.renjin.eval.EvalException;
import org.renjin.primitives.vector.ConvertingStringVector;
import org.renjin.primitives.vector.RowNamesVector;
import org.renjin.repackaged.guava.base.Strings;
import org.renjin.repackaged.guava.collect.Lists;
import org.renjin.repackaged.guava.collect.Maps;

import java.util.HashMap;
<<<<<<< HEAD
import java.util.IdentityHashMap;
=======
>>>>>>> c02d9d7b
import java.util.List;
import java.util.Map;
import java.util.Objects;


/**
 *
 * Immutable map of a SEXP's attributes.
 *
 * <p>In R, any value can be associated with zero or more arbitrary
 * key/value pairs called attributes.</p>
 *
 * <p>There are many "special" attributes however, that
 * determine how the value is interpreted. The
 * The most commonly accessed attributes
 * are stored in this structure as direct pointers, others in a HashMap.
 */
public class AttributeMap {
  private StringVector classes = null;
  private StringVector names = null;
  private IntVector dim = null;
  private ListVector dimNames = null;
  private boolean s4 = false;

  private HashMap<Symbol, SEXP> map;


  public static final AttributeMap EMPTY = new AttributeMap();

  private AttributeMap() {
  }

  /**
   *
   * @return the <em>dim</em> attribute, or {@code Null.INSTANCE} if no
   * <em>dim</em> attribute is present.
   */
  public Vector getDim() {
    return dim == null ? Null.INSTANCE : dim;
  }

  /**
   *
   * @return a list of the names of the attributes
   * present in the map.
   */
  public Iterable<Symbol> names() {
    List<Symbol> list = Lists.newArrayList();
    if(classes != null) {
      list.add(Symbols.CLASS);
    }
    if(names != null) {
      list.add(Symbols.NAMES);
    }
    if(dim != null) {
      list.add(Symbols.DIM);
    }
    if(dimNames != null) {
      list.add(Symbols.DIMNAMES);
    }
    if(map != null) {
      list.addAll(map.keySet());
    }
    return list;
  }

  public PairList asPairList() {
    PairList.Builder list = asPairListBuilder();
    return list.build();
  }

  public PairList.Builder asPairListBuilder() {
    PairList.Builder list = new PairList.Builder();
    addTo(list);
    return list;
  }

  public ListVector toVector() {
    ListVector.NamedBuilder list = new ListVector.NamedBuilder();
    addTo(list);
    return list.build();
  }

  private void addTo(ListBuilder list) {
    if(classes != null) {
      list.add(Symbols.CLASS, classes);
    }
    if(names != null) {
      list.add(Symbols.NAMES, names);
    }
    if(dim != null) {
      list.add(Symbols.DIM, dim);
    }
    if(dimNames != null) {
      list.add(Symbols.DIMNAMES, dimNames);
    }
    if(map != null) {
      for(Map.Entry<Symbol, SEXP> entry : map.entrySet()) {
        list.add(entry.getKey(), entry.getValue());
      }
    }
  }

  public Map<Symbol, SEXP> toMap() {
    Map<Symbol, SEXP> map = new HashMap<>();
    if(classes != null) {
      map.put(Symbols.CLASS, classes);
    }
    if(names != null) {
      map.put(Symbols.NAMES, names);
    }
    if(dim != null) {
      map.put(Symbols.DIM, dim);
    }
    if(dimNames != null) {
      map.put(Symbols.DIMNAMES, dimNames);
    }
    if(this.map != null) {
      map.putAll(this.map);
    }
    return map;
  }

  public SEXP get(String what) {
    return get(Symbol.get(what));
  }

  public boolean has(Symbol name) {
    return get(name) != Null.INSTANCE;
  }

  public SEXP get(Symbol name) {
    if(name == Symbols.CLASS) {
      return classes != null ? classes : Null.INSTANCE;

    } else if(name == Symbols.DIM) {
      return dim != null ? dim : Null.INSTANCE;

    } else if(name == Symbols.NAMES) {
      return names != null ? names : Null.INSTANCE;

    } else if(name == Symbols.DIMNAMES) {
      return dimNames != null ? dimNames : Null.INSTANCE;

    } else if(map != null) {
      SEXP value = map.get(name);
      if(value != null) {
        return value;
      }
    }
    return Null.INSTANCE;
  }

  public Builder copy() {
    return new Builder(this);
  }

  public boolean hasAnyBesidesName() {
    return map != null || classes != null|| dim != null || dimNames != null;
  }

  public boolean hasAnyBesidesS4Flag() {
    return map != null || classes != null|| dim != null || dimNames != null || names != null;
  }

  private boolean hasDim() {
    return dim != null;
  }


  public Iterable<PairList.Node> nodes() {
    return asPairList().nodes();
  }

  public int[] getDimArray() {
    if(dim == null) {
      return new int[0];
    }
    return dim.toIntArray();
  }

  public Vector getDimNames() {
    if(dimNames == null) {
      return Null.INSTANCE;
    } else {
      return dimNames;
    }
  }

  public AtomicVector getDimNames(int i) {
    if(dimNames == null) {
      return Null.INSTANCE;
    }
    return (AtomicVector) dimNames.getElementAsSEXP(0);
  }

  public static Builder builder() {
    return new Builder();
  }

  public boolean hasNames() {
    return names != null;
  }

  public StringVector getNames() {
    return names;
  }

<<<<<<< HEAD
  public boolean isEmpty() {
=======
  public boolean isS4() {
    return this.s4;
  }

  public boolean empty() {
>>>>>>> c02d9d7b
    return this == EMPTY;
  }

  /**
   *
   * @return {@code true} if this map contains a <em>class</em> attribute.
   */
  public boolean hasClass() {
    return classes != null;
  }

  public AtomicVector getClassVector() {
    return classes == null ? Null.INSTANCE : classes;
  }

  public AtomicVector getNamesOrNull() {
    return names == null ? Null.INSTANCE : names;
  }

  /**
   * @return  a copy of this {@code AttributeMap} containing
   * this {@code AttributeMap}'s {@code names} attribute.
   */
  public AttributeMap copyNames() {
    if(names == null ) {
      return AttributeMap.EMPTY;
    } else {
      AttributeMap attributes = new AttributeMap();
      attributes.names = names;
      return attributes;
    }
  }

  /**
   *
   * @return a new {@code AttributeMap}, containing only the
   * this {@code AttributeMap}'s {@code dim}, {@code names}, and {@code dimnames} attributes.
   */
  public AttributeMap copyStructural() {
    if(classes == null && map == null) {
      return this;
    } else if(dim != null || names != null || (map != null && map.containsKey(Symbols.DIMNAMES))) {
      AttributeMap copy = new AttributeMap();
      copy.dim = this.dim;
      copy.names = this.names;
      if(this.map != null) {
        SEXP dimnames = map.get(Symbols.DIMNAMES);
        if(dimnames != null) {
          copy.map = Maps.newHashMap();
          copy.map.put(Symbols.DIMNAMES, dimnames);
        }
      }
      return copy;
    } else {
      return AttributeMap.EMPTY;
    }
  }


  /**
   * Combines the attributes from vectors <em>x</em> and <em>y</em> according
   * to the R language rules:
   * <ul>
   *   <li>If <em>x</em> is longer, only <em>x</em>'s attributes are copied</li>
   *   <li>If <em>y</em> is longer, only <em>y</em>'s attributes are copied</li>
   *   <li>If <em>x</em> and <em>y</em> are the same length, attributes from both <em>x</em>
   *   and <em>y</em> are copied, with those of <em>x</em> taking precedence.</li>
   * </ul>
   *
   */
  public static AttributeMap combineAttributes(Vector x, Vector y) {
    if(x.length() > y.length()) {
      return x.getAttributes();
    } else if(y.length() > x.length()) {
      return y.getAttributes();
    } else {
      Builder builder = new Builder(x.getAttributes());
      builder.combineFrom(y.getAttributes());
      
      return builder.build();
    }
  }
  
  /**
   * Combines the <em>dim</em>, <em>names</em>, and <em>dimnames</em> attributes from
   * vectors <em>x</em> and <em>y</em> according
   * to the R language rules:
   * <ul>
   *   <li>If <em>x</em> is longer, only <em>x</em>'s attributes are copied</li>
   *   <li>If <em>y</em> is longer, only <em>y</em>'s attributes are copied</li>
   *   <li>If <em>x</em> and <em>y</em> are the same length, attributes from both <em>x</em>
   *   and <em>y</em> are copied, with those of <em>x</em> taking precedence.</li>
   * </ul>
   *
   */
  public static AttributeMap combineStructuralAttributes(Vector x, Vector y) {
    if(x.length() > y.length()) {
      return x.getAttributes().copyStructural();
    } else if(y.length() > x.length()) {
      return y.getAttributes().copyStructural();
    } else {
      Builder builder = new Builder();
      builder.combineStructuralFrom(x.getAttributes());
      builder.combineStructuralFrom(y.getAttributes());
      return builder.build();
    }
  }

  @Override
  public boolean equals(Object o) {
    if (this == o) {
      return true;
    }
    if (o == null || getClass() != o.getClass()) {
      return false;
    }

    AttributeMap that = (AttributeMap) o;

    if (classes != null ? !classes.equals(that.classes) : that.classes != null) {
      return false;
    }
    if (names != null ? !names.equals(that.names) : that.names != null) {
      return false;
    }
    if (dim != null ? !dim.equals(that.dim) : that.dim != null) {
      return false;
    }
    if (dimNames != null ? !dimNames.equals(that.dimNames) : that.dimNames != null) {
      return false;
    }
    if (this.s4 != that.s4) {
      return false;
    }
    return Objects.equals(map, that.map);

  }

  @Override
  public int hashCode() {
    int result = classes != null ? classes.hashCode() : 0;
    result = 31 * result + (names != null ? names.hashCode() : 0);
    result = 31 * result + (dim != null ? dim.hashCode() : 0);
    result = 31 * result + (dimNames != null ? dimNames.hashCode() : 0);
    result = 31 * result + (map != null ? map.hashCode() : 0);
    return result;
  }

  public static Builder newBuilder() {
    return new Builder();
  }


  public static class Builder {
    private boolean s4 = false;
    private StringVector classes = null;
    private StringVector names = null;
    private IntVector dim = null;
    private ListVector dimNames = null;

    private HashMap<Symbol, SEXP> map;

    private boolean empty = true;

    public Builder() {
    }

    private Builder(AttributeMap attributes) {
      this.s4 = attributes.s4;
      this.classes = attributes.classes;
      this.names = attributes.names;
      this.dim = attributes.dim;
      this.dimNames = attributes.dimNames;
      if(attributes.map != null) {
        this.map = new HashMap<>(attributes.map);
      }
      updateEmptyFlag();
    }

    public Builder setS4(boolean flag) {
      this.s4 = flag;
      updateEmptyFlag();
      return this;
    }


    /**
     * Sets the {@code dim} attribute.
     * @param value the new value of the {@code dim} attribute
     * @throws EvalException if {@code value} is not {@code Null.INSTANCE} or cannot be converted to an
     * {@code IntVector}
     */
    public Builder setDim(SEXP value) {
      if(value instanceof Null) {
        this.dim = null;
        updateEmptyFlag();
      } else {
        if (!(value instanceof Vector)) {
          throw new EvalException("Invalid dim attribute of type '%s'", value.getTypeName());
        }
        if (value instanceof IntVector) {
          dim = (IntVector) value;
        } else {
          IntArrayVector.Builder dimVector = new IntArrayVector.Builder(0, value.length());
          for (int i = 0; i < value.length(); i++) {
            dimVector.add(((AtomicVector) value).getElementAsInt(i));
          }
          dim = dimVector.build();
        }
        this.empty = false;
      }
      return this;
    }

    /**
     * Sets the {@code dim} attribute
     */
    public Builder setDim(IntVector dim) {
      assert dim != null;
      this.dim = dim;
      this.empty = false;
      return this;
    }

    public Builder setDim(int rows, int cols) {
      this.dim = new IntArrayVector(rows, cols);
      this.empty = false;
      return this;
    }

    public Builder setNames(StringVector names) {
      assert names != null;
      this.names = names;
      this.empty = false;
      return this;
    }

    public Builder setNames(SEXP names) {
      if(names == Null.INSTANCE) {
        remove(Symbols.NAMES);
      } else {
        if(!(names instanceof StringVector)) {
          if(names instanceof Vector) {
            names = new ConvertingStringVector((Vector) names);
          } else {
            throw new EvalException("'names' vector must be a character");
          }
        }
        this.names = (StringVector) names;
        this.empty = false;
      }
      return this;
    }

    public Builder setClass(String... classNames) {
      this.classes = new StringArrayVector(classNames);
      this.empty = false;
      return this;
    }

    /**
     * Validates a {@code class} attribute value
     *
     * @param value the proposed {@code class} attribute
     * @return the {@code classNames} vector, coerced to {@link StringVector} if not null.
     */
    public Builder setClass(SEXP value) {
      if(value.length() == 0) {
        return remove(Symbols.CLASS);
      }
      this.classes = toClassVector(value);
      this.empty = false;
      return this;
    }
    
    public Builder setDimNames(SEXP value) {
      assert value != null;

      if(value == Null.INSTANCE) {
        return remove(Symbols.DIMNAMES);
      } 
    
      if (!(value instanceof ListVector)) {
        throw new EvalException("'dimnames' must be a list");
      }
      this.dimNames = (ListVector) value;
      this.empty = false;

      // Arrays cannot have both dimnames and names
      if(this.dim != null && this.dim.length() == 1) {
        this.names = null;
      }

      return this;
    }

    /**
     * Sets a 1-dimensional {@code DIMNAMES} attribute 
     * @param names
     * @return
     */
    public Builder setArrayNames(Vector names) {
      if(names == Null.INSTANCE) {
        remove(Symbols.DIMNAMES);
      } else if(names instanceof StringVector) {
        setDimNames(new ListVector(names));
      } else {
        throw new IllegalArgumentException("" + names);
      }
      return this;
    }

    public Builder set(String name, SEXP value) {
      return set(Symbol.get(name), value);
    }

    public Builder set(Symbol name, SEXP value) {

      if(value == Null.INSTANCE) {
        return remove(name);
      } else {

        if(name == Symbols.CLASS) {
          setClass(value);
          
        } else if(name == Symbols.NAMES) {
          setNames(value);

        } else if(name == Symbols.DIM) {
          setDim(value);

        } else if(name == Symbols.DIMNAMES) {
          setDimNames(value);

        } else {
          this.empty = false;
          if(map == null) {
            map = Maps.newHashMap();
          }
          if(name == Symbols.ROW_NAMES) {
            map.put(name, validateRowNames(value));
          } else {
            map.put(name, value);
          }
        }
      }
      return this;
    }

    /**
     * Validates the {@code row.names} attribute
     *
     * @param rowNames the {@code row.names} vector to validate
     * @return the given {@code rowNames} vector, possibly in compact form. 
     * @throws EvalException if {@code rowNames} is not a {@link StringVector} or a {@link IntArrayVector}
     */
    private Vector validateRowNames(SEXP rowNames) {

      // GNU R used a special "compact format" for row.names that are an integer sequence 1..n
      // in the format c(NA, -n). Renjin does not need/want this, so expand it to something useful

      if(RowNamesVector.isOldCompactForm(rowNames)) {
        return RowNamesVector.fromOldCompactForm(rowNames);

      } else if(rowNames instanceof Vector) {
        return (Vector)rowNames;
      }
      throw new EvalException("row names must be 'character' or 'integer', not '%s'", rowNames.getTypeName());
    }



    public Builder remove(Symbol name) {
      if(name == Symbols.CLASS) {
        this.classes = null;
      } else if(name == Symbols.NAMES) {
        this.names = null;
      } else if(name == Symbols.DIM) {
        this.dim = null;
      } else if(name == Symbols.DIMNAMES) {
        this.dimNames = null;
      } else if(map != null) {
        map.remove(name);
      }
      updateEmptyFlag();
      return this;
    }

    private void updateEmptyFlag() {
      this.empty = (!s4 && classes == null && dim == null && dimNames == null && names == null &&
          (map == null || map.isEmpty()));
    }

    public Builder removeDim() {
      dim = null;
      dimNames = null;
      updateEmptyFlag();
      return this;
    }


    public Builder removeDimnames() {
      dimNames = null;
      updateEmptyFlag();
      return this;
    }

    public SEXP get(String what) {
      return get(Symbol.get(what));
    }

    public SEXP get(Symbol name) {
      if(name == Symbols.CLASS) {
        return classes;
      } else if(name == Symbols.NAMES) {
        return names;
      } else if(name == Symbols.DIM) {
        return dim;
      } else if(name == Symbols.DIMNAMES) {
        return dimNames;
      } else if(map != null && map.containsKey(name)) {
        return map.get(name);
      }
      return Null.INSTANCE;
    }

    /**
     * Combines the attributes from {@code attributes} with this builder, enforcing
     * a few consistency rules.
     *
     * <ul>
     *   <li>{@code names} are only copied if {@code dim} is not present</li>
     *   <li>If this already has a dimension, then combining with a different {@code dim} throws an EvalException</li>
     * </ul>
     */
    public Builder combineFrom(AttributeMap other) {
      return combineFrom(other, true);
    }

    /**
     * Combines the {@code name}, {@code dim} and {@code dimnames} attributes from
     * {@code attributes} with this builder, enforcing
     * a few consistency rules.
     *
     * <ul>
     *   <li>{@code names} are only copied if {@code dim} is not present</li>
     *   <li>If this already has a dimension, then combining with a different {@code dim} throws an EvalException</li>
     * </ul>
     */
    public Builder combineStructuralFrom(AttributeMap other) {
      if(empty) {
        // Fast path
        this.dim = other.dim;
        this.names = other.names;
        this.dimNames = other.dimNames;
        if(this.dim != null || this.names != null || this.dimNames != null) {
          empty = false;
        }
      } else {
        combineFrom(other, false);
      }
      return this;
    }

    private Builder combineFrom(AttributeMap other, boolean all) {
      if(other == EMPTY) {
        return this;
      }
      
      if(other.names != null) {
        if(this.names == null && this.dim == null) {
          this.names = other.names;
        }
      }
      if(other.dim != null) {
        if(this.dim == null) {
          this.dim = other.dim;
          this.names = null;
          
        } else {
          if(!conforming(this.dim, other.dim)) {
            throw new EvalException("non-conformable arrays");
          }
        }
        if(other.dimNames != null) {
          if(this.dimNames == null) {
            this.dimNames = other.dimNames;
          }
        }
      }
      if(all) {
        if (other.classes != null) {
          if (this.classes == null) {
            this.classes = other.classes;
          }
        }
        if (other.map != null) {
          if (this.map == null) {
            this.map = new HashMap<>(other.map);
          } else {
            for (Map.Entry<Symbol, SEXP> entry : other.map.entrySet()) {
              if (!this.map.containsKey(entry.getKey())) {
                this.map.put(entry.getKey(), entry.getValue());
              }
            }
          }
        }
      }
      updateEmptyFlag();
      return this;
    }

    private boolean conforming(IntVector dim1, IntVector dim2) {
      if(dim1.length() != dim2.length()) {
        return false;
      }
      for (int i = 0; i < dim1.length(); i++) {
        if(dim1.getElementAsInt(i) != dim2.getElementAsInt(i)) {
          return false;
        }
      }
      return true;
    }

    /**

     * Copies all non-null attributes from {@code attributes} to this {@code Builder}
     * @param attributes
     */
    public Builder addAllFrom(AttributeMap attributes) {
      if(attributes.classes != null) {
        this.classes = attributes.classes;
        this.empty = false;
      }
      if(attributes.names != null) {
        this.names = attributes.names;
        this.empty = false;
      }
      if(attributes.dim != null) {
        this.dim = attributes.dim;
        this.empty = false;
      }
      if(attributes.dimNames != null) {
        this.dimNames = attributes.dimNames;
        this.empty = false;
      }
      if(attributes.map != null) {
        for(Map.Entry<Symbol, SEXP> entry : attributes.map.entrySet()) {
          if(this.map == null) {
            this.map = new HashMap<>();
          }
          this.map.put(entry.getKey(), entry.getValue());
          this.empty = false;
        }
      }
      return this;
    }

    public Builder addIfNotNull(AttributeMap source, Symbol symbol) {
      SEXP value = source.get(symbol);
      if(value != Null.INSTANCE) {
        set(symbol, value);
      }
      return this;
    }

    public AttributeMap build() {
      if(empty) {
        return AttributeMap.EMPTY;
      }
      assert !reallyEmpty() : "empty flag is wrong";
      
      AttributeMap attributes = new AttributeMap();
      attributes.classes = classes;
      attributes.dim = dim;
      attributes.dimNames = validateDimNames();
      attributes.s4 = this.s4;

      if(names != null) {
        attributes.names = names;
      }

      if(map != null && !map.isEmpty()) {
        attributes.map = map;
      }
      return attributes;
    
    }
    
    private boolean reallyEmpty() {
      updateEmptyFlag();
      return empty;
    }

    public AttributeMap validateAndBuildFor(SEXP vector) {
      return validateAndBuildForVectorOfLength(vector.length());
    }
    
    /**
     * Builds the new {@code AttributeMap}, validating the attributes for 
     * a SEXP of the given {@code length}
     * @param length the length of the object 
     * @return a valid {@code AttributeMap}
     */
    public AttributeMap validateAndBuildForVectorOfLength(int length) {

      if(empty) {
        return AttributeMap.EMPTY;
      }

      assert !reallyEmpty() : "empty flag is wrong";

      AttributeMap attributes = new AttributeMap();
      attributes.s4 = s4;
      attributes.classes = classes;
      attributes.dim = validateDim(length);
      attributes.dimNames = validateDimNames();
      attributes.names = validateNames(length);

      if(map != null && !map.isEmpty()) {
        attributes.map = map;
      }
      return attributes;
    }

    private IntVector validateDim(int vectorLength) {

      if (dim == null) {
        return null;
      }

      int prod = 1;
      for (int i = 0; i != dim.length(); ++i) {
        int dimLength = dim.getElementAsInt(i);
        if (dimLength < 0) {
          throw new EvalException("the dims contain negative values");
        }
        prod *= dimLength;
      }

      if (prod != vectorLength) {
        throw new EvalException("dims [product %d] do not match the length of object [%d]", prod, vectorLength);
      }

      return dim;
    }

    private ListVector validateDimNames() {

      if(dimNames == null) {
        return null;
      }
      
      if(dimNames.length() == 0) {
        return null;
      }

      if(dim == null) {
        throw new EvalException("'dimnames' applied to non-array");
      }

      if(dimNames.length() > dim.length()) {
        throw new EvalException("length of 'dimnames' [%d] must match that of 'dims' [%d]",
            dimNames.length(), dim.length());
      }

      // Build a clean list with converted/validated names vectors
      ListVector.Builder builder = new ListVector.Builder();
      builder.setAttribute(Symbols.NAMES, dimNames.getNames());
      for (int i = 0; i < dim.length(); i++) {
        if(i < dimNames.length()) {
          builder.add(validateNames(i, dimNames.getElementAsSEXP(i)));
        } else {
          builder.add(Null.INSTANCE);
        }
      }
      
      return builder.build();
    }
    
    private StringVector validateNames(int vectorLength) {
      
      if(names == null) {
        return null;
      }
      
      if(this.names.length() < vectorLength) {
        StringVector.Builder extendedNames = names.newCopyBuilder();
        while(extendedNames.length() < vectorLength) {
          extendedNames.addNA();
        }
        return extendedNames.build();
      }
      if(this.names.length() > vectorLength) {
        throw new EvalException("'names' attribute [%d] must be the same length as the vector [%d]", 
            names.length(), vectorLength);
      }
      
      return names;
    }

    private Vector validateNames(int dimIndex, SEXP names) {
      if(!(names instanceof Vector)) {
        throw new EvalException("invalid type (%s) for 'dimnames' (must be a vector)", names.getTypeName());
      }
      // Treat empty atomic vectors, like character(0) as NULL
      if(names.length() == 0) {
        return Null.INSTANCE;
      }
      int dimLength = dim.getElementAsInt(dimIndex);
      if(names.length() != dimLength) {
        throw new EvalException("for dimension [%d], length of 'dimnames' [%d] not equal to array extent [%d]", 
            dimIndex, names.length(), dimLength);
      }
      return toNameVector(names);
    }
  
    private StringVector toNameVector(SEXP sexp) {
      if(sexp instanceof StringVector) {
        return (StringVector)sexp.setAttributes(AttributeMap.EMPTY);
      } else if(sexp instanceof Vector) {
        return StringArrayVector.fromVector((Vector) sexp);
      } else {
        throw new EvalException("Cannot coerce '%s' to character", sexp.getTypeName());
      }
    }
  
    private StringVector toClassVector(SEXP sexp) {
      if(sexp instanceof StringVector) {
        return (StringVector)sexp;
      } else if(sexp instanceof Vector) {
        return StringArrayVector.fromVector((Vector) sexp);
      } else {
        throw new EvalException("Cannot coerce '%s' to character", sexp.getTypeName());
      }
    }
  
  }

  public static AttributeMap fromListVector(ListVector attributes) {

    Builder builder = new Builder();
    for(int i=0;i!=attributes.length();++i) {
      String attributeName = attributes.getName(i);
      if(Strings.isNullOrEmpty(attributeName)) {
        throw new EvalException("Attributes must be named");
      }
      SEXP attributeValue = attributes.getElementAsSEXP(i);
      if(attributeValue != Null.INSTANCE) {
        builder.set(Symbol.get(attributeName), attributeValue);
      }
    }
    return builder.build();
  }

  public static AttributeMap fromPairList(PairList list) {
    if(list == Null.INSTANCE) {
      return AttributeMap.EMPTY;
    } else {

      Builder attributes = new Builder();
      for(PairList.Node node : list.nodes()) {
        attributes.set(node.getTag(), node.getValue());
      }
      return attributes.build();
    }
  }

  public static AttributeMap dim(int row, int col) {
    AttributeMap map = new AttributeMap();
    map.dim = new IntArrayVector(row, col);
    return map;
  }

  public String getString(Symbol name) {
    SEXP value = get(name);
    if(value == Null.INSTANCE) {
      return null;
    }
    if(value instanceof StringVector) {
      if(value.length() == 1) {
        return ((StringVector) value).getElementAsString(0);
      } else if(value.length() == 0) {
        return null;
      }
    }
    throw new EvalException("Expected character(1) value for attribute %s", name.getPrintName());
  }

  public String getPackage() {
    return getString(Symbols.PACKAGE);
  }
}<|MERGE_RESOLUTION|>--- conflicted
+++ resolved
@@ -26,10 +26,6 @@
 import org.renjin.repackaged.guava.collect.Maps;
 
 import java.util.HashMap;
-<<<<<<< HEAD
-import java.util.IdentityHashMap;
-=======
->>>>>>> c02d9d7b
 import java.util.List;
 import java.util.Map;
 import java.util.Objects;
@@ -238,15 +234,11 @@
     return names;
   }
 
-<<<<<<< HEAD
-  public boolean isEmpty() {
-=======
   public boolean isS4() {
     return this.s4;
   }
 
-  public boolean empty() {
->>>>>>> c02d9d7b
+  public boolean isEmpty() {
     return this == EMPTY;
   }
 
@@ -963,7 +955,7 @@
       }
       return toNameVector(names);
     }
-  
+
     private StringVector toNameVector(SEXP sexp) {
       if(sexp instanceof StringVector) {
         return (StringVector)sexp.setAttributes(AttributeMap.EMPTY);
@@ -973,7 +965,7 @@
         throw new EvalException("Cannot coerce '%s' to character", sexp.getTypeName());
       }
     }
-  
+
     private StringVector toClassVector(SEXP sexp) {
       if(sexp instanceof StringVector) {
         return (StringVector)sexp;
@@ -983,7 +975,7 @@
         throw new EvalException("Cannot coerce '%s' to character", sexp.getTypeName());
       }
     }
-  
+
   }
 
   public static AttributeMap fromListVector(ListVector attributes) {
