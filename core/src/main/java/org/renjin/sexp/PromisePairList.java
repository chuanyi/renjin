/*
 * R : A Computer Language for Statistical Data Analysis
 * Copyright (C) 1995, 1996  Robert Gentleman and Ross Ihaka
 * Copyright (C) 1997--2008  The R Development Core Team
 * Copyright (C) 2003, 2004  The R Foundation
 * Copyright (C) 2010 bedatadriven
 *
 * This program is free software: you can redistribute it and/or modify
 * it under the terms of the GNU General Public License as published by
 * the Free Software Foundation, either version 3 of the License, or
 * (at your option) any later version.
 *
 * This program is distributed in the hope that it will be useful,
 * but WITHOUT ANY WARRANTY; without even the implied warranty of
 * MERCHANTABILITY or FITNESS FOR A PARTICULAR PURPOSE.  See the
 * GNU General Public License for more details.
 *
 * You should have received a copy of the GNU General Public License
 * along with this program.  If not, see <http://www.gnu.org/licenses/>.
 */

package org.renjin.sexp;

<<<<<<< HEAD
import org.renjin.eval.Context;
import org.renjin.eval.EvalException;

=======
>>>>>>> aeb8e5f1
/**
 * Specialized PairList used in the course of argument matching.
 * (The DOTSEXP type in the original R interpreter)
 */
public interface PromisePairList extends PairList {

  public static class Node extends PairList.Node implements PromisePairList {

    private Node(SEXP tag, SEXP value, PairList nextNode) {
      super(tag, value, nextNode);
    }

    @Override
    public SEXP evaluate(Context context, Environment rho) {
      throw new EvalException("'...' used in an incorrect context");
    }

    @Override
    public String getTypeName() {
      return "...";
    }
  }
  
  public static class Builder {
    private Node head = null;
    private Node tail = null;
    
    public Builder add(SEXP tag, SEXP promise) {
      if (head == null) {
        head = new Node(tag, promise, Null.INSTANCE);
        tail = head;
      } else {
        Node next = new Node(tag, promise, Null.INSTANCE);
        tail.nextNode = next;
        tail = next;
      }
      return this;
    }
    
    public PromisePairList build() {
      if(head == null) {
        return Null.INSTANCE;
      } else {
        return head;
      }
    }
    
    public static PromisePairList fromPairList(PairList pairList) {
      if(pairList == Null.INSTANCE) {
        return Null.INSTANCE;
      } else if(pairList instanceof PairList.Node) {
        PairList.Node head = (PairList.Node) pairList;
        return new PromisePairList.Node(head.getRawTag(), head.value, head.nextNode);
      } else {
        throw new IllegalArgumentException("Type: " + pairList.getClass().getName());
      }
    }
  }
}
<|MERGE_RESOLUTION|>--- conflicted
+++ resolved
@@ -1,88 +1,77 @@
-/*
- * R : A Computer Language for Statistical Data Analysis
- * Copyright (C) 1995, 1996  Robert Gentleman and Ross Ihaka
- * Copyright (C) 1997--2008  The R Development Core Team
- * Copyright (C) 2003, 2004  The R Foundation
- * Copyright (C) 2010 bedatadriven
- *
- * This program is free software: you can redistribute it and/or modify
- * it under the terms of the GNU General Public License as published by
- * the Free Software Foundation, either version 3 of the License, or
- * (at your option) any later version.
- *
- * This program is distributed in the hope that it will be useful,
- * but WITHOUT ANY WARRANTY; without even the implied warranty of
- * MERCHANTABILITY or FITNESS FOR A PARTICULAR PURPOSE.  See the
- * GNU General Public License for more details.
- *
- * You should have received a copy of the GNU General Public License
- * along with this program.  If not, see <http://www.gnu.org/licenses/>.
- */
-
-package org.renjin.sexp;
-
-<<<<<<< HEAD
-import org.renjin.eval.Context;
-import org.renjin.eval.EvalException;
-
-=======
->>>>>>> aeb8e5f1
-/**
- * Specialized PairList used in the course of argument matching.
- * (The DOTSEXP type in the original R interpreter)
- */
-public interface PromisePairList extends PairList {
-
-  public static class Node extends PairList.Node implements PromisePairList {
-
-    private Node(SEXP tag, SEXP value, PairList nextNode) {
-      super(tag, value, nextNode);
-    }
-
-    @Override
-    public SEXP evaluate(Context context, Environment rho) {
-      throw new EvalException("'...' used in an incorrect context");
-    }
-
-    @Override
-    public String getTypeName() {
-      return "...";
-    }
-  }
-  
-  public static class Builder {
-    private Node head = null;
-    private Node tail = null;
-    
-    public Builder add(SEXP tag, SEXP promise) {
-      if (head == null) {
-        head = new Node(tag, promise, Null.INSTANCE);
-        tail = head;
-      } else {
-        Node next = new Node(tag, promise, Null.INSTANCE);
-        tail.nextNode = next;
-        tail = next;
-      }
-      return this;
-    }
-    
-    public PromisePairList build() {
-      if(head == null) {
-        return Null.INSTANCE;
-      } else {
-        return head;
-      }
-    }
-    
-    public static PromisePairList fromPairList(PairList pairList) {
-      if(pairList == Null.INSTANCE) {
-        return Null.INSTANCE;
-      } else if(pairList instanceof PairList.Node) {
-        PairList.Node head = (PairList.Node) pairList;
-        return new PromisePairList.Node(head.getRawTag(), head.value, head.nextNode);
-      } else {
-        throw new IllegalArgumentException("Type: " + pairList.getClass().getName());
-      }
-    }
-  }
-}
+/*
+ * R : A Computer Language for Statistical Data Analysis
+ * Copyright (C) 1995, 1996  Robert Gentleman and Ross Ihaka
+ * Copyright (C) 1997--2008  The R Development Core Team
+ * Copyright (C) 2003, 2004  The R Foundation
+ * Copyright (C) 2010 bedatadriven
+ *
+ * This program is free software: you can redistribute it and/or modify
+ * it under the terms of the GNU General Public License as published by
+ * the Free Software Foundation, either version 3 of the License, or
+ * (at your option) any later version.
+ *
+ * This program is distributed in the hope that it will be useful,
+ * but WITHOUT ANY WARRANTY; without even the implied warranty of
+ * MERCHANTABILITY or FITNESS FOR A PARTICULAR PURPOSE.  See the
+ * GNU General Public License for more details.
+ *
+ * You should have received a copy of the GNU General Public License
+ * along with this program.  If not, see <http://www.gnu.org/licenses/>.
+ */
+
+package org.renjin.sexp;
+
+/**
+ * Specialized PairList used in the course of argument matching.
+ * (The DOTSEXP type in the original R interpreter)
+ */
+public interface PromisePairList extends PairList {
+  
+  public static class Node extends PairList.Node implements PromisePairList {
+
+    private Node(SEXP tag, SEXP value, PairList nextNode) {
+      super(tag, value, nextNode);
+    }
+
+    @Override
+    public String getTypeName() {
+      return "...";
+    }
+  }
+  
+  public static class Builder {
+    private Node head = null;
+    private Node tail = null;
+    
+    public Builder add(SEXP tag, SEXP promise) {
+      if (head == null) {
+        head = new Node(tag, promise, Null.INSTANCE);
+        tail = head;
+      } else {
+        Node next = new Node(tag, promise, Null.INSTANCE);
+        tail.nextNode = next;
+        tail = next;
+      }
+      return this;
+    }
+    
+    public PromisePairList build() {
+      if(head == null) {
+        return Null.INSTANCE;
+      } else {
+        return head;
+      }
+    }
+    
+    public static PromisePairList fromPairList(PairList pairList) {
+      if(pairList == Null.INSTANCE) {
+        return Null.INSTANCE;
+      } else if(pairList instanceof PairList.Node) {
+        PairList.Node head = (PairList.Node) pairList;
+        return new PromisePairList.Node(head.getRawTag(), head.value, head.nextNode);
+      } else {
+        throw new IllegalArgumentException("Type: " + pairList.getClass().getName());
+      }
+    }
+  }
+}