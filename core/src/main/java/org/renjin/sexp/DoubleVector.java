--- conflicted
+++ resolved
@@ -276,47 +276,6 @@
     }
   }
 
-<<<<<<< HEAD
-
-  @Override
-  public final boolean equals(Object o) {
-    if (this == o) {
-      return true;
-    }
-    if (o == null || !(o instanceof DoubleVector)) {
-      return false;
-    }
-
-    DoubleVector vector = (DoubleVector) o;
-
-    if (this.length() != vector.length()) {
-      return false;
-    }
-    for (int i = 0; i != length(); ++i) {
-      double this_i = getElementAsDouble(i);
-      double that_i = vector.getElementAsDouble(i);
-
-      if (isNA(this_i) != isNA(that_i)) {
-        return false;
-      }
-      if (isNaN(this_i) != isNaN(that_i)) {
-        return false;
-      }
-      if (!isNaN(this_i) && !isNaN(that_i) && this_i != that_i) {
-        return false;
-      }
-    }
-
-    return true;
-=======
-  public double asReal() {
-    if (length() == 0) {
-      return NA;
-    } else {
-      return getElementAsDouble(0);
-    }
->>>>>>> c02d9d7b
-  }
 
   @Override
   public final int hashCode() {
