--- conflicted
+++ resolved
@@ -1,4 +1,3 @@
-<<<<<<< HEAD
 /*
  * R : A Computer Language for Statistical Data Analysis
  * Copyright (C) 1995, 1996  Robert Gentleman and Ross Ihaka
@@ -26,7 +25,6 @@
 import com.google.common.base.Preconditions;
 import org.renjin.eval.Context;
 import org.renjin.eval.EvalException;
-import org.renjin.primitives.Attributes;
 
 
 /**
@@ -36,7 +34,7 @@
 
   protected AttributeMap attributes;
 
-  private final boolean object;
+  private boolean object;
 
   protected AbstractSEXP() {
     this.attributes = AttributeMap.EMPTY;
@@ -135,16 +133,25 @@
 
   @Override
   public AtomicVector getNames() {
-    return attributes.getNamesOrNull();
+    // In the very special case of a one-dimensional array,
+    // the names of the elements are stored in the dimnames attribute
+    // and not the names attribute.
+    if(attributes.getDim().length() == 1) {
+      return attributes.getDimNames(0);
+    } else {
+      return attributes.getNamesOrNull();
+    }
+  }
+
+  @Override
+  public boolean hasNames() {
+    return getNames() instanceof StringVector;
   }
 
   @Override
   public String getName(int index) {
-    if(attributes.hasNames()) {
-      StringVector names = attributes.getNames();
-      if(names.length() > 0) {
-        return names.getElementAsString(index);        
-      }
+    if(hasNames()) {
+      return getNames().getElementAsString(index);
     } 
     return StringVector.NA;
   }
@@ -186,251 +193,6 @@
 
   @Override
   public final SEXP setAttribute(String attributeName, SEXP value) {
-     return setAttribute(Symbol.get(attributeName), value);
-  }
-  
-  @Override
-  public SEXP setAttribute(Symbol attributeName, SEXP value) {
-    return cloneWithNewAttributes(
-        replaceAttribute(attributeName,
-            Attributes.validateAttribute(this, attributeName, value)));
-  }
-
-  @Override
-  public SEXP setAttributes(AttributeMap attributes) {
-    return cloneWithNewAttributes(attributes);
-  }
-
-  private AttributeMap replaceAttribute(Symbol attributeName, SEXP newValue) {
-    return this.attributes.copy().set(attributeName, newValue).build();
-  }
-  
-  protected SEXP cloneWithNewAttributes(AttributeMap attributes) {
-    if(attributes != AttributeMap.EMPTY) {
-      throw new EvalException("cannot change/set attributes on " + getClass().getSimpleName());
-    }
-    return this;
-  }
-
-  @Override
-  public String asString() {
-    throw new EvalException("Cannot coerce " + getTypeName() + " to scalar string");
-  }
-
-  @Override
-  public <S extends SEXP> S getElementAsSEXP(int index) {
-    if(index == 0) {
-      return (S)this;
-    } else {
-      throw new IllegalArgumentException();
-    }
-  }
-  
-  public SEXP force(Context context) {
-    return this;
-  }
-
-  @Override
-  public SEXP evaluate(Context context, Environment rho) {
-    return this;
-  }
-}
-=======
-/*
- * R : A Computer Language for Statistical Data Analysis
- * Copyright (C) 1995, 1996  Robert Gentleman and Ross Ihaka
- * Copyright (C) 1997-2008  The R Development Core Team
- * Copyright (C) 2003, 2004  The R Foundation
- * Copyright (C) 2010 bedatadriven
- *
- * This program is free software: you can redistribute it and/or modify
- * it under the terms of the GNU General Public License as published by
- * the Free Software Foundation, either version 3 of the License, or
- * (at your option) any later version.
- *
- * This program is distributed in the hope that it will be useful,
- * but WITHOUT ANY WARRANTY; without even the implied warranty of
- * MERCHANTABILITY or FITNESS FOR A PARTICULAR PURPOSE.  See the
- * GNU General Public License for more details.
- *
- * You should have received a copy of the GNU General Public License
- * along with this program.  If not, see <http://www.gnu.org/licenses/>.
- */
-
-package org.renjin.sexp;
-
-import com.google.common.base.Objects;
-import com.google.common.base.Preconditions;
-import org.renjin.eval.Context;
-import org.renjin.eval.EvalException;
-
-
-/**
- * Base class for R data types.
- */
-public abstract class AbstractSEXP implements SEXP {
-
-  protected AttributeMap attributes;
-
-  private boolean object;
-
-  protected AbstractSEXP() {
-    this.attributes = AttributeMap.EMPTY;
-    this.object = false;
-  }
-
-  protected AbstractSEXP(AttributeMap attributes) {
-    Preconditions.checkNotNull(attributes);
-    this.attributes = attributes;
-    this.object = attributes.hasClass();
-  }
-
-  protected boolean checkDims() {
-    Vector dimVector = attributes.getDim();
-    if(dimVector.length() == 0) {
-      return true;
-    }
-    int length = 1;
-    for(int i=0;i!=dimVector.length();++i) {
-      length = length * dimVector.getElementAsInt(i);
-    }
-    return length == length();
-  }
-
-
-  @Override
-  public int length() {
-    return 1;
-  }
-
-  @Override
-  public final boolean hasAttributes() {
-    return attributes != AttributeMap.EMPTY;
-  }
-
-  @Override
-  public AttributeMap getAttributes() {
-    return attributes;
-  }
-
-  @Override
-  public boolean isNumeric() {
-    return false;
-  }
-
-  /**
-   * Coerces this {@code SEXP} to a single logical value
-   * @return
-   */
-  @Override
-  public Logical asLogical() {
-    return Logical.NA;
-  }
-  
-  /**
-   * Coerces this {@code SEXP} to a single double value.
-   */
-  @Override
-  public double asReal() {
-    return DoubleVector.NA;
-  }
-
-  /**
-   * @return the R language class of this expression
-   */
-  @Override
-  public StringVector getS3Class() {
-    SEXP classAttribute = attributes.getClassVector();
-    if(classAttribute instanceof StringVector) {
-      return (StringVector) classAttribute;
-    }
-    return new StringArrayVector( getImplicitClass() );
-  }
-  
-
-  /** 
-   * @return  the default class name, to be used if no
-   * class attribute is found
-   */
-  public String getImplicitClass() {
-    return getTypeName();
-  }
-
-  @Override
-  public boolean inherits(String sClassName) {
-    if(isObject()) {
-      Vector classes = (Vector)getAttribute(Symbols.CLASS);
-      for(int i=0;i!=classes.length();++i) {
-        if(sClassName.equals(classes.getElementAsString(i))) {
-          return true;
-        }
-      }
-    }
-    return false;
-  }
-
-  @Override
-  public AtomicVector getNames() {
-    // In the very special case of a one-dimensional array,
-    // the names of the elements are stored in the dimnames attribute
-    // and not the names attribute.
-    if(attributes.getDim().length() == 1) {
-      return attributes.getDimNames(0);
-    } else {
-      return attributes.getNamesOrNull();
-    }
-  }
-
-  @Override
-  public boolean hasNames() {
-    return getNames() instanceof StringVector;
-  }
-
-  @Override
-  public String getName(int index) {
-    if(hasNames()) {
-      return getNames().getElementAsString(index);
-    } 
-    return StringVector.NA;
-  }
-
-  /**
-   * Searches the list of this vector's names for
-   * a symbol that matches {@code name}.
-   *
-   *
-   * @param name the name for which to search
-   * @return  the index of the matching name, or -1 if
-   * no match is found.
-   */
-  @Override
-  public final int getIndexByName(String name) {
-    if(attributes != null) {
-      SEXP namesExp = attributes.get(Symbols.NAMES);
-      if(namesExp instanceof StringVector) {
-        StringVector names = (StringVector) namesExp;
-        for(int i=0;i!=names.length();++i) {
-          if(Objects.equal(names.getElementAsString(i), name)) {
-            return i;
-          }
-        }
-      }
-    }
-    return -1;
-  }
-
-  @Override
-  public final boolean isObject() {
-    return object;
-  }
-
-  @Override
-  public SEXP getAttribute(Symbol name) {
-    return attributes.get(name);
-  }
-
-  @Override
-  public final SEXP setAttribute(String attributeName, SEXP value) {
     return setAttribute(Symbol.get(attributeName), value);
   }
   
@@ -491,5 +253,4 @@
     this.attributes = attributes.validateAndBuildFor(this);
     
   }
-}
->>>>>>> aeb8e5f1
+}