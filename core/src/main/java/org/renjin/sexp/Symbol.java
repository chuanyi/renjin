--- conflicted
+++ resolved
@@ -21,12 +21,7 @@
 
 package org.renjin.sexp;
 
-<<<<<<< HEAD
-import com.google.common.base.Preconditions;
-=======
->>>>>>> aeb8e5f1
 import com.google.common.collect.Maps;
-import org.renjin.eval.Context;
 import org.renjin.eval.EvalException;
 
 import java.util.HashMap;
@@ -302,18 +297,4 @@
   public int getVarArgReferenceIndex() {
     return Integer.parseInt(printName.substring(2));
   }
-
-  @Override
-  public SEXP evaluate(Context context, Environment rho) {
-    context.clearInvisibleFlag();
-
-    if(this == Symbol.MISSING_ARG) {
-      return this;
-    }
-    SEXP value = rho.findVariable(this);
-    if(value == Symbol.UNBOUND_VALUE) {
-      throw new EvalException(String.format("object '%s' not found", getPrintName()));
-    }
-    return value.force(context);
-  }
 }