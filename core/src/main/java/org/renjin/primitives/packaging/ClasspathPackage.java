--- conflicted
+++ resolved
@@ -29,21 +29,17 @@
   }
 
   @Override
-<<<<<<< HEAD
   public ByteSource getResource(String name) throws IOException {
     String qualifiedName = qualifyResourceName(name);
     URL url = classLoader.getResource(qualifiedName);
     if(url == null) {
       throw new IOException(String.format("Could not find %s (%s)", name, qualifiedName));
     }
-    try {
-      return Resources.asByteSource(url);
-=======
   public NamedByteSource getResource(String name) throws IOException {
     String url = resourceUrl(name);
     try {
+      return Resources.asByteSource(url);
       return new NamedByteSource(url,Resources.asByteSource(Resources.getResource(url)));
->>>>>>> 89d2cee7
     } catch(Exception e) {
       throw new IOException(String.format("Could not load %s (%s)", name, url.toString()), e);
     }
