/*
 * R : A Computer Language for Statistical Data Analysis
 * Copyright (C) 1995, 1996  Robert Gentleman and Ross Ihaka
 * Copyright (C) 1997--2008  The R Development Core Team
 * Copyright (C) 2003, 2004  The R Foundation
 * Copyright (C) 2010 bedatadriven
 *
 * This program is free software: you can redistribute it and/or modify
 * it under the terms of the GNU General Public License as published by
 * the Free Software Foundation, either version 3 of the License, or
 * (at your option) any later version.
 *
 * This program is distributed in the hope that it will be useful,
 * but WITHOUT ANY WARRANTY; without even the implied warranty of
 * MERCHANTABILITY or FITNESS FOR A PARTICULAR PURPOSE.  See the
 * GNU General Public License for more details.
 *
 * You should have received a copy of the GNU General Public License
 * along with this program.  If not, see <http://www.gnu.org/licenses/>.
 */

package org.renjin.primitives.packaging;

import java.io.IOException;

import org.renjin.eval.Context;
import org.renjin.eval.EvalException;
import org.renjin.invoke.annotations.Builtin;
import org.renjin.invoke.annotations.Current;
import org.renjin.invoke.annotations.Internal;
import org.renjin.invoke.annotations.Unevaluated;
import org.renjin.sexp.Environment;
import org.renjin.sexp.Null;
import org.renjin.sexp.SEXP;
import org.renjin.sexp.StringArrayVector;
import org.renjin.sexp.StringVector;
import org.renjin.sexp.Symbol;

public class Namespaces {

  @Internal
  public static SEXP getRegisteredNamespace(@Current NamespaceRegistry registry, Symbol name) {
    if(registry.isRegistered(name)) {
      return registry.getNamespace(name).getNamespaceEnvironment();
    } else {
      return Null.INSTANCE;
    }
  }
  
  @Builtin
  public static SEXP getNamespace(@Current NamespaceRegistry registry, Symbol name) {
    return registry.getNamespace(name).getNamespaceEnvironment();
  }

  @Builtin
  public static SEXP getNamespace(@Current NamespaceRegistry registry, String name) {
    return registry.getNamespace(name).getNamespaceEnvironment();
  }
  
  @Builtin
  public static boolean isNamespace(@Current NamespaceRegistry registry, SEXP envExp) {
    if(envExp instanceof Environment) {
      return registry.isNamespaceEnv((Environment)envExp);
    } else {
      return false;
    }
  }
  
  @Builtin
  public static StringVector loadedNamespaces(@Current NamespaceRegistry registry) {
    StringVector.Builder result = new StringVector.Builder();
    for(Symbol name : registry.getLoadedNamespaces()) {
      result.add(name.getPrintName());
    }
    return result.build();
  }

  @Builtin(":::")
  public static SEXP getNamespaceValue(@Current Context context,
                                       @Current NamespaceRegistry registry,
                                       @Unevaluated Symbol namespace,
                                       @Unevaluated Symbol entry) {

    return registry.getNamespace(namespace).getEntry(entry).force(context);
  }
  
  @Builtin("::")
  public static SEXP getExportedNamespaceValue(@Current Context context,
                                               @Current NamespaceRegistry registry,
                                               @Unevaluated Symbol namespace,
                                               @Unevaluated Symbol entry) {

    return registry.getNamespace(namespace).getExport(entry).force(context);
  }

  @Internal
  public static SEXP getDataset(@Current NamespaceRegistry registry,
                                String namespaceName,
                                String datasetName) throws IOException {
    return registry.getNamespace(namespaceName).getPackage().getDataset(datasetName);
  }
  
  @Builtin
  public static StringVector getNamespaceName(@Current NamespaceRegistry registry, 
<<<<<<< HEAD
                                              SEXP envExp) {
    if (isNamespace(registry, envExp)) {
      FqPackageName packageName = 
          registry.getNamespace((Environment)envExp).getFullyQualifiedName();
      if(packageName.getGroupId().equals(FqPackageName.CORE_GROUP_ID)) {
=======
                                              final SEXP envExp) {
    if (isNamespace(registry, envExp)) {
      final FqPackageName packageName =
          registry.getNamespace((Environment)envExp).getFullyQualifiedName();
      if (packageName.getGroupId().equals(FqPackageName.CORE_GROUP_ID)) {
>>>>>>> 7f89b5bf
        return new StringArrayVector(packageName.getPackageName());
      } else {
        return new StringArrayVector(packageName.toString(':'));
      }
    } else {
      throw new EvalException("Error in argument " + envExp.toString() + " : not a namespace");
    }
  }
  
  @Builtin
  public static StringVector getNamespaceExports(@Current NamespaceRegistry registry, 
<<<<<<< HEAD
                                                 SEXP envExp) {
    if (isNamespace(registry, envExp)) {
      StringVector.Builder result = new StringVector.Builder();
      for(Symbol name : registry.getNamespace((Environment)envExp).exports) {
        result.add(name.getPrintName());
=======
                                                 final SEXP envExp) {
    if ((envExp instanceof Environment) && isNamespace(registry, envExp)) {
      StringVector.Builder result = new StringVector.Builder();
      final Environment env = (Environment) envExp;
      final Namespace ns = registry.getNamespace(env);
      if (FqPackageName.BASE.equals(ns.getPackage().getName())) {
        // The base package's namespace is treated specially for historical reasons:
        // all symbols are considered to be exported.
        for (Symbol name : env.getSymbolNames()) {
          result.add(name.getPrintName());
        }
      } else {
        for (Symbol name : ns.exports) {
          result.add(name.getPrintName());
        }
>>>>>>> 7f89b5bf
      }
      return result.build();
    } else {
      throw new EvalException("Error in argument " + envExp.toString() + " : not a namespace");
    }
  }
  
  @Builtin
  public static StringVector getNamespaceImports(@Current NamespaceRegistry registry, 
<<<<<<< HEAD
                                                 SEXP envExp) {
    if (isNamespace(registry, envExp)) {
      StringVector.Builder result = new StringVector.Builder();
      Namespace ns = registry.getNamespace((Environment)envExp);
      for(Symbol name : ns.getImportsEnvironment().getSymbolNames()) {
=======
                                                 final SEXP envExp) {
    if (isNamespace(registry, envExp)) {
      StringVector.Builder result = new StringVector.Builder();
      final Namespace ns = registry.getNamespace((Environment)envExp);
      for (final Symbol name : ns.getImportsEnvironment().getSymbolNames()) {
>>>>>>> 7f89b5bf
        result.add(name.getPrintName());
      }
      return result.build();
    } else {
      throw new EvalException("Error in argument " + envExp.toString() + " : not a namespace");
    }
  }
<<<<<<< HEAD
  
=======
>>>>>>> 7f89b5bf
}
<|MERGE_RESOLUTION|>--- conflicted
+++ resolved
@@ -1,185 +1,157 @@
-/*
- * R : A Computer Language for Statistical Data Analysis
- * Copyright (C) 1995, 1996  Robert Gentleman and Ross Ihaka
- * Copyright (C) 1997--2008  The R Development Core Team
- * Copyright (C) 2003, 2004  The R Foundation
- * Copyright (C) 2010 bedatadriven
- *
- * This program is free software: you can redistribute it and/or modify
- * it under the terms of the GNU General Public License as published by
- * the Free Software Foundation, either version 3 of the License, or
- * (at your option) any later version.
- *
- * This program is distributed in the hope that it will be useful,
- * but WITHOUT ANY WARRANTY; without even the implied warranty of
- * MERCHANTABILITY or FITNESS FOR A PARTICULAR PURPOSE.  See the
- * GNU General Public License for more details.
- *
- * You should have received a copy of the GNU General Public License
- * along with this program.  If not, see <http://www.gnu.org/licenses/>.
- */
-
-package org.renjin.primitives.packaging;
-
-import java.io.IOException;
-
-import org.renjin.eval.Context;
-import org.renjin.eval.EvalException;
-import org.renjin.invoke.annotations.Builtin;
-import org.renjin.invoke.annotations.Current;
-import org.renjin.invoke.annotations.Internal;
-import org.renjin.invoke.annotations.Unevaluated;
-import org.renjin.sexp.Environment;
-import org.renjin.sexp.Null;
-import org.renjin.sexp.SEXP;
-import org.renjin.sexp.StringArrayVector;
-import org.renjin.sexp.StringVector;
-import org.renjin.sexp.Symbol;
-
-public class Namespaces {
-
-  @Internal
-  public static SEXP getRegisteredNamespace(@Current NamespaceRegistry registry, Symbol name) {
-    if(registry.isRegistered(name)) {
-      return registry.getNamespace(name).getNamespaceEnvironment();
-    } else {
-      return Null.INSTANCE;
-    }
-  }
-  
-  @Builtin
-  public static SEXP getNamespace(@Current NamespaceRegistry registry, Symbol name) {
-    return registry.getNamespace(name).getNamespaceEnvironment();
-  }
-
-  @Builtin
-  public static SEXP getNamespace(@Current NamespaceRegistry registry, String name) {
-    return registry.getNamespace(name).getNamespaceEnvironment();
-  }
-  
-  @Builtin
-  public static boolean isNamespace(@Current NamespaceRegistry registry, SEXP envExp) {
-    if(envExp instanceof Environment) {
-      return registry.isNamespaceEnv((Environment)envExp);
-    } else {
-      return false;
-    }
-  }
-  
-  @Builtin
-  public static StringVector loadedNamespaces(@Current NamespaceRegistry registry) {
-    StringVector.Builder result = new StringVector.Builder();
-    for(Symbol name : registry.getLoadedNamespaces()) {
-      result.add(name.getPrintName());
-    }
-    return result.build();
-  }
-
-  @Builtin(":::")
-  public static SEXP getNamespaceValue(@Current Context context,
-                                       @Current NamespaceRegistry registry,
-                                       @Unevaluated Symbol namespace,
-                                       @Unevaluated Symbol entry) {
-
-    return registry.getNamespace(namespace).getEntry(entry).force(context);
-  }
-  
-  @Builtin("::")
-  public static SEXP getExportedNamespaceValue(@Current Context context,
-                                               @Current NamespaceRegistry registry,
-                                               @Unevaluated Symbol namespace,
-                                               @Unevaluated Symbol entry) {
-
-    return registry.getNamespace(namespace).getExport(entry).force(context);
-  }
-
-  @Internal
-  public static SEXP getDataset(@Current NamespaceRegistry registry,
-                                String namespaceName,
-                                String datasetName) throws IOException {
-    return registry.getNamespace(namespaceName).getPackage().getDataset(datasetName);
-  }
-  
-  @Builtin
-  public static StringVector getNamespaceName(@Current NamespaceRegistry registry, 
-<<<<<<< HEAD
-                                              SEXP envExp) {
-    if (isNamespace(registry, envExp)) {
-      FqPackageName packageName = 
-          registry.getNamespace((Environment)envExp).getFullyQualifiedName();
-      if(packageName.getGroupId().equals(FqPackageName.CORE_GROUP_ID)) {
-=======
-                                              final SEXP envExp) {
-    if (isNamespace(registry, envExp)) {
-      final FqPackageName packageName =
-          registry.getNamespace((Environment)envExp).getFullyQualifiedName();
-      if (packageName.getGroupId().equals(FqPackageName.CORE_GROUP_ID)) {
->>>>>>> 7f89b5bf
-        return new StringArrayVector(packageName.getPackageName());
-      } else {
-        return new StringArrayVector(packageName.toString(':'));
-      }
-    } else {
-      throw new EvalException("Error in argument " + envExp.toString() + " : not a namespace");
-    }
-  }
-  
-  @Builtin
-  public static StringVector getNamespaceExports(@Current NamespaceRegistry registry, 
-<<<<<<< HEAD
-                                                 SEXP envExp) {
-    if (isNamespace(registry, envExp)) {
-      StringVector.Builder result = new StringVector.Builder();
-      for(Symbol name : registry.getNamespace((Environment)envExp).exports) {
-        result.add(name.getPrintName());
-=======
-                                                 final SEXP envExp) {
-    if ((envExp instanceof Environment) && isNamespace(registry, envExp)) {
-      StringVector.Builder result = new StringVector.Builder();
-      final Environment env = (Environment) envExp;
-      final Namespace ns = registry.getNamespace(env);
-      if (FqPackageName.BASE.equals(ns.getPackage().getName())) {
-        // The base package's namespace is treated specially for historical reasons:
-        // all symbols are considered to be exported.
-        for (Symbol name : env.getSymbolNames()) {
-          result.add(name.getPrintName());
-        }
-      } else {
-        for (Symbol name : ns.exports) {
-          result.add(name.getPrintName());
-        }
->>>>>>> 7f89b5bf
-      }
-      return result.build();
-    } else {
-      throw new EvalException("Error in argument " + envExp.toString() + " : not a namespace");
-    }
-  }
-  
-  @Builtin
-  public static StringVector getNamespaceImports(@Current NamespaceRegistry registry, 
-<<<<<<< HEAD
-                                                 SEXP envExp) {
-    if (isNamespace(registry, envExp)) {
-      StringVector.Builder result = new StringVector.Builder();
-      Namespace ns = registry.getNamespace((Environment)envExp);
-      for(Symbol name : ns.getImportsEnvironment().getSymbolNames()) {
-=======
-                                                 final SEXP envExp) {
-    if (isNamespace(registry, envExp)) {
-      StringVector.Builder result = new StringVector.Builder();
-      final Namespace ns = registry.getNamespace((Environment)envExp);
-      for (final Symbol name : ns.getImportsEnvironment().getSymbolNames()) {
->>>>>>> 7f89b5bf
-        result.add(name.getPrintName());
-      }
-      return result.build();
-    } else {
-      throw new EvalException("Error in argument " + envExp.toString() + " : not a namespace");
-    }
-  }
-<<<<<<< HEAD
-  
-=======
->>>>>>> 7f89b5bf
-}
+/*
+ * R : A Computer Language for Statistical Data Analysis
+ * Copyright (C) 1995, 1996  Robert Gentleman and Ross Ihaka
+ * Copyright (C) 1997--2008  The R Development Core Team
+ * Copyright (C) 2003, 2004  The R Foundation
+ * Copyright (C) 2010 bedatadriven
+ *
+ * This program is free software: you can redistribute it and/or modify
+ * it under the terms of the GNU General Public License as published by
+ * the Free Software Foundation, either version 3 of the License, or
+ * (at your option) any later version.
+ *
+ * This program is distributed in the hope that it will be useful,
+ * but WITHOUT ANY WARRANTY; without even the implied warranty of
+ * MERCHANTABILITY or FITNESS FOR A PARTICULAR PURPOSE.  See the
+ * GNU General Public License for more details.
+ *
+ * You should have received a copy of the GNU General Public License
+ * along with this program.  If not, see <http://www.gnu.org/licenses/>.
+ */
+
+package org.renjin.primitives.packaging;
+
+import java.io.IOException;
+
+import org.renjin.eval.Context;
+import org.renjin.eval.EvalException;
+import org.renjin.invoke.annotations.Builtin;
+import org.renjin.invoke.annotations.Current;
+import org.renjin.invoke.annotations.Internal;
+import org.renjin.invoke.annotations.Unevaluated;
+import org.renjin.sexp.Environment;
+import org.renjin.sexp.Null;
+import org.renjin.sexp.SEXP;
+import org.renjin.sexp.StringArrayVector;
+import org.renjin.sexp.StringVector;
+import org.renjin.sexp.Symbol;
+
+public class Namespaces {
+
+  @Internal
+  public static SEXP getRegisteredNamespace(@Current NamespaceRegistry registry, Symbol name) {
+    if(registry.isRegistered(name)) {
+      return registry.getNamespace(name).getNamespaceEnvironment();
+    } else {
+      return Null.INSTANCE;
+    }
+  }
+  
+  @Builtin
+  public static SEXP getNamespace(@Current NamespaceRegistry registry, Symbol name) {
+    return registry.getNamespace(name).getNamespaceEnvironment();
+  }
+
+  @Builtin
+  public static SEXP getNamespace(@Current NamespaceRegistry registry, String name) {
+    return registry.getNamespace(name).getNamespaceEnvironment();
+  }
+  
+  @Builtin
+  public static boolean isNamespace(@Current NamespaceRegistry registry, SEXP envExp) {
+    if(envExp instanceof Environment) {
+      return registry.isNamespaceEnv((Environment)envExp);
+    } else {
+      return false;
+    }
+  }
+  
+  @Builtin
+  public static StringVector loadedNamespaces(@Current NamespaceRegistry registry) {
+    StringVector.Builder result = new StringVector.Builder();
+    for(Symbol name : registry.getLoadedNamespaces()) {
+      result.add(name.getPrintName());
+    }
+    return result.build();
+  }
+
+  @Builtin(":::")
+  public static SEXP getNamespaceValue(@Current Context context,
+                                       @Current NamespaceRegistry registry,
+                                       @Unevaluated Symbol namespace,
+                                       @Unevaluated Symbol entry) {
+
+    return registry.getNamespace(namespace).getEntry(entry).force(context);
+  }
+  
+  @Builtin("::")
+  public static SEXP getExportedNamespaceValue(@Current Context context,
+                                               @Current NamespaceRegistry registry,
+                                               @Unevaluated Symbol namespace,
+                                               @Unevaluated Symbol entry) {
+
+    return registry.getNamespace(namespace).getExport(entry).force(context);
+  }
+
+  @Internal
+  public static SEXP getDataset(@Current NamespaceRegistry registry,
+                                String namespaceName,
+                                String datasetName) throws IOException {
+    return registry.getNamespace(namespaceName).getPackage().getDataset(datasetName);
+  }
+  
+  @Builtin
+  public static StringVector getNamespaceName(@Current NamespaceRegistry registry, 
+                                              final SEXP envExp) {
+    if (isNamespace(registry, envExp)) {
+      final FqPackageName packageName =
+          registry.getNamespace((Environment)envExp).getFullyQualifiedName();
+      if (packageName.getGroupId().equals(FqPackageName.CORE_GROUP_ID)) {
+        return new StringArrayVector(packageName.getPackageName());
+      } else {
+        return new StringArrayVector(packageName.toString(':'));
+      }
+    } else {
+      throw new EvalException("Error in argument " + envExp.toString() + " : not a namespace");
+    }
+  }
+  
+  @Builtin
+  public static StringVector getNamespaceExports(@Current NamespaceRegistry registry, 
+                                                 final SEXP envExp) {
+    if ((envExp instanceof Environment) && isNamespace(registry, envExp)) {
+      StringVector.Builder result = new StringVector.Builder();
+      final Environment env = (Environment) envExp;
+      final Namespace ns = registry.getNamespace(env);
+      if (FqPackageName.BASE.equals(ns.getPackage().getName())) {
+        // The base package's namespace is treated specially for historical reasons:
+        // all symbols are considered to be exported.
+        for (Symbol name : env.getSymbolNames()) {
+          result.add(name.getPrintName());
+        }
+      } else {
+        for (Symbol name : ns.exports) {
+          result.add(name.getPrintName());
+        }
+      }
+      return result.build();
+    } else {
+      throw new EvalException("Error in argument " + envExp.toString() + " : not a namespace");
+    }
+  }
+  
+  @Builtin
+  public static StringVector getNamespaceImports(@Current NamespaceRegistry registry, 
+                                                 final SEXP envExp) {
+    if (isNamespace(registry, envExp)) {
+      StringVector.Builder result = new StringVector.Builder();
+      final Namespace ns = registry.getNamespace((Environment)envExp);
+      for (final Symbol name : ns.getImportsEnvironment().getSymbolNames()) {
+        result.add(name.getPrintName());
+      }
+      return result.build();
+    } else {
+      throw new EvalException("Error in argument " + envExp.toString() + " : not a namespace");
+    }
+  }
+}