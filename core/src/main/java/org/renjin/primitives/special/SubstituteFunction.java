/*
 * R : A Computer Language for Statistical Data Analysis
 * Copyright (C) 1995, 1996  Robert Gentleman and Ross Ihaka
 * Copyright (C) 1997--2008  The R Development Core Team
 * Copyright (C) 2003, 2004  The R Foundation
 * Copyright (C) 2010 bedatadriven
 *
 * This program is free software: you can redistribute it and/or modify
 * it under the terms of the GNU General Public License as published by
 * the Free Software Foundation, either version 3 of the License, or
 * (at your option) any later version.
 *
 * This program is distributed in the hope that it will be useful,
 * but WITHOUT ANY WARRANTY; without even the implied warranty of
 * MERCHANTABILITY or FITNESS FOR A PARTICULAR PURPOSE.  See the
 * GNU General Public License for more details.
 *
 * You should have received a copy of the GNU General Public License
 * along with this program.  If not, see <http://www.gnu.org/licenses/>.
 */

package org.renjin.primitives.special;

import com.google.common.collect.Lists;
import org.renjin.eval.ClosureDispatcher;
import org.renjin.eval.Context;
import org.renjin.eval.EvalException;
import org.renjin.sexp.*;

import java.util.List;

public class SubstituteFunction extends SpecialFunction {

  private static final Symbol EXPR_ARGUMENT = Symbol.get("expr");
  private static final Symbol ENV_ARGUMENT = Symbol.get("env");
  
  private final PairList formals;
  
  public SubstituteFunction() {
    super("substitute");

    this.formals = new PairList.Builder()
        .add(EXPR_ARGUMENT, Symbol.MISSING_ARG)
        .add(ENV_ARGUMENT, Symbol.MISSING_ARG)
        .build();
  }
  
  @Override
  public SEXP apply(Context context, Environment rho, FunctionCall call, PairList args) {
<<<<<<< HEAD
    checkArity(call, 2, 1);
    SEXP exp = call.getArgument(0);
    if(call.getArguments().length() == 2) {
      SEXP envirSexp = call.getArgument(1).evaluate(context, rho);
      return substitute(exp, envirSexp);
=======

    PairList matchedArguments = ClosureDispatcher.matchArguments(formals, args);

    SEXP exprArgument = matchedArguments.findByTag(EXPR_ARGUMENT);
    SEXP envArgument = matchedArguments.findByTag(ENV_ARGUMENT);
    
    // Substitute handles ... in an idiosyncratic way:
    // Only the first argument is used, and there is no attempt to 
    // match subsequent arguments against the 'env' argument.
    SEXP expr;
    if(exprArgument == Symbols.ELLIPSES) {
      
      SEXP ellipses = rho.getVariable(Symbols.ELLIPSES);
      if(ellipses == Null.INSTANCE) {
        expr = Null.INSTANCE;
      } else {
        PromisePairList.Node promisePairList = (PromisePairList.Node) ellipses;
        Promise promisedArg = (Promise) promisePairList.getValue();
        expr = promisedArg.getExpression();
      }
>>>>>>> aeb8e5f1
    } else {
      expr = exprArgument;
    }
    
    return substitute(expr, buildContext(context, rho, envArgument));
  }

  private static SubstituteContext buildContext(Context context, Environment rho, SEXP argument) {
    if(argument == Symbol.MISSING_ARG) {
      return buildContext(context, rho);
    }
    
    SEXP env = context.evaluate(argument, rho);
    
    return buildContext(context, env);
  }
  
  private static SubstituteContext buildContext(Context context, SEXP evaluatedEnv) {
    if(evaluatedEnv instanceof Environment) {
      if(context.getGlobalEnvironment() == evaluatedEnv) {
        return new GlobalEnvironmentContext();
      } else {
        return new EnvironmentContext((Environment) evaluatedEnv);
      }
    } else if(evaluatedEnv instanceof ListVector) {
      return new ListContext((ListVector) evaluatedEnv);
    } else if(evaluatedEnv instanceof PairList) {
      return new PairListContext((PairList)evaluatedEnv);
      
    } else {
      throw new EvalException("Cannot substitute using environment of type %s: expected list, pairlist, or environment", 
          evaluatedEnv.getTypeName());
    }
  }

  public static SEXP substitute(Context context, SEXP exp, SEXP environment) {
    return substitute(exp, buildContext(context, environment));
  }

  private static SEXP substitute(SEXP exp, SubstituteContext context) {
    SubstitutingVisitor visitor = new SubstitutingVisitor(context);
    exp.accept(visitor);
    return visitor.getResult() ;
  }

  public static class SubstitutingVisitor extends SexpVisitor<SEXP> {
    private final SubstituteContext context;
    private SEXP result;

    public SubstitutingVisitor(SubstituteContext context) {
      this.context = context;
    }

    @Override
    public void visit(FunctionCall call) {
      result = new FunctionCall(
          substitute(call.getFunction()),
          substituteArgumentList(call.getArguments()),
          call.getAttributes()
      );
    }

    private PairList substituteArgumentList(PairList arguments) {
      PairList.Builder builder = PairList.Node.newBuilder();
      for(PairList.Node node : arguments.nodes()) {
        if(node.getValue().equals(Symbols.ELLIPSES)) {
          SEXP extraArguments = context.getVariable(Symbols.ELLIPSES);
          if(extraArguments != Symbol.UNBOUND_VALUE) {
            builder.addAll(unpackPromiseList((PromisePairList) extraArguments));
          } else {
            builder.add(Symbols.ELLIPSES);
          }
        } else {
          builder.add(node.getRawTag(), substitute(node.getValue()));
        }
      }
      return builder.build();
    }

    @Override
    public void visit(PairList.Node pairList) {
      PairList.Builder builder = PairList.Node.newBuilder();
      for(PairList.Node node : pairList.nodes()) {
        builder.add(node.getRawTag(), substitute(node.getValue()));
      }
      result = builder.build();
    }

    @Override
    public void visit(ListVector list) {
      ListVector.Builder builder = ListVector.newBuilder();
      for(SEXP exp : list) {
        builder.add(substitute(exp));
      }
      builder.copyAttributesFrom(list);
      result = builder.build();
    }

    @Override
    public void visit(ExpressionVector vector) {
      List<SEXP> list = Lists.newArrayList();
      for(SEXP exp : vector) {
        list.add( substitute(exp ));
      }
      result = new ExpressionVector(list, vector.getAttributes());
    }

    @Override
    public void visit(Symbol symbol) {
      if(context.hasVariable(symbol)) {
        result = unpromise(context.getVariable(symbol));
      } else {
        result = symbol;
      }
    }

    private PairList unpackPromiseList(PromisePairList dotExp) {
      PairList.Builder unpacked = new PairList.Node.Builder();
      for(PairList.Node node : dotExp.nodes()) {
        unpacked.add(node.getRawTag(), unpromise(node.getValue()));
      }
      return unpacked.build();
    }

    private SEXP unpromise(SEXP value) {
      while(value instanceof Promise) {
        value = ((Promise) value).getExpression();
      } 
      return value;
    }

    @Override
    public void visit(PromisePairList dotExp) {
      super.visit(dotExp);
    }

    @Override
    protected void unhandled(SEXP exp) {
      result = exp;
    }

    @Override
    public SEXP getResult() {
      return result;
    }

    private SEXP substitute(SEXP exp) {
      return SubstituteFunction.substitute(exp, context);
    }
  }
  
  private interface SubstituteContext {
    SEXP getVariable(Symbol name);
    boolean hasVariable(Symbol name);
  }
  
  private static class EnvironmentContext implements SubstituteContext {
    private final Environment rho;

    public EnvironmentContext(Environment rho) {
      super();
      this.rho = rho;
    }

    @Override
    public SEXP getVariable(Symbol name) {
      return rho.getVariable(name);
    }

    @Override
    public boolean hasVariable(Symbol name) {
      return rho.hasVariable(name);
    }
  
  }
  
  private static class GlobalEnvironmentContext implements SubstituteContext {

    @Override
    public SEXP getVariable(Symbol name) {
      return Symbol.UNBOUND_VALUE;
    }

    @Override
    public boolean hasVariable(Symbol name) {
      return false;
    }
  }
  
  private static class ListContext implements SubstituteContext {
    private ListVector list;
    
    public ListContext(ListVector list) {
      this.list = list;
    }

    @Override
    public SEXP getVariable(Symbol name) {
      int index = list.getIndexByName(name.getPrintName());
      if(index == -1) {
        return Symbol.UNBOUND_VALUE;
      } else {
        return list.getElementAsSEXP(index);
      }
    }

    @Override
    public boolean hasVariable(Symbol name) {
      return list.getIndexByName(name.getPrintName()) != -1;
    }
        
  }
  
  private static class PairListContext implements SubstituteContext {
    private PairList list;
    
    public PairListContext(PairList list) {
      this.list = list;
    }

    @Override
    public SEXP getVariable(Symbol name) {
      for(PairList.Node node : list.nodes()) {
        if(node.getTag() == name) {
          return node.getValue();
        }
      }
      return Symbol.UNBOUND_VALUE;
    }

    @Override
    public boolean hasVariable(Symbol name) {
      return getVariable(name) != Symbol.UNBOUND_VALUE;
    }
        
  }
}
<|MERGE_RESOLUTION|>--- conflicted
+++ resolved
@@ -1,314 +1,306 @@
-/*
- * R : A Computer Language for Statistical Data Analysis
- * Copyright (C) 1995, 1996  Robert Gentleman and Ross Ihaka
- * Copyright (C) 1997--2008  The R Development Core Team
- * Copyright (C) 2003, 2004  The R Foundation
- * Copyright (C) 2010 bedatadriven
- *
- * This program is free software: you can redistribute it and/or modify
- * it under the terms of the GNU General Public License as published by
- * the Free Software Foundation, either version 3 of the License, or
- * (at your option) any later version.
- *
- * This program is distributed in the hope that it will be useful,
- * but WITHOUT ANY WARRANTY; without even the implied warranty of
- * MERCHANTABILITY or FITNESS FOR A PARTICULAR PURPOSE.  See the
- * GNU General Public License for more details.
- *
- * You should have received a copy of the GNU General Public License
- * along with this program.  If not, see <http://www.gnu.org/licenses/>.
- */
-
-package org.renjin.primitives.special;
-
-import com.google.common.collect.Lists;
-import org.renjin.eval.ClosureDispatcher;
-import org.renjin.eval.Context;
-import org.renjin.eval.EvalException;
-import org.renjin.sexp.*;
-
-import java.util.List;
-
-public class SubstituteFunction extends SpecialFunction {
-
-  private static final Symbol EXPR_ARGUMENT = Symbol.get("expr");
-  private static final Symbol ENV_ARGUMENT = Symbol.get("env");
-  
-  private final PairList formals;
-  
-  public SubstituteFunction() {
-    super("substitute");
-
-    this.formals = new PairList.Builder()
-        .add(EXPR_ARGUMENT, Symbol.MISSING_ARG)
-        .add(ENV_ARGUMENT, Symbol.MISSING_ARG)
-        .build();
-  }
-  
-  @Override
-  public SEXP apply(Context context, Environment rho, FunctionCall call, PairList args) {
-<<<<<<< HEAD
-    checkArity(call, 2, 1);
-    SEXP exp = call.getArgument(0);
-    if(call.getArguments().length() == 2) {
-      SEXP envirSexp = call.getArgument(1).evaluate(context, rho);
-      return substitute(exp, envirSexp);
-=======
-
-    PairList matchedArguments = ClosureDispatcher.matchArguments(formals, args);
-
-    SEXP exprArgument = matchedArguments.findByTag(EXPR_ARGUMENT);
-    SEXP envArgument = matchedArguments.findByTag(ENV_ARGUMENT);
-    
-    // Substitute handles ... in an idiosyncratic way:
-    // Only the first argument is used, and there is no attempt to 
-    // match subsequent arguments against the 'env' argument.
-    SEXP expr;
-    if(exprArgument == Symbols.ELLIPSES) {
-      
-      SEXP ellipses = rho.getVariable(Symbols.ELLIPSES);
-      if(ellipses == Null.INSTANCE) {
-        expr = Null.INSTANCE;
-      } else {
-        PromisePairList.Node promisePairList = (PromisePairList.Node) ellipses;
-        Promise promisedArg = (Promise) promisePairList.getValue();
-        expr = promisedArg.getExpression();
-      }
->>>>>>> aeb8e5f1
-    } else {
-      expr = exprArgument;
-    }
-    
-    return substitute(expr, buildContext(context, rho, envArgument));
-  }
-
-  private static SubstituteContext buildContext(Context context, Environment rho, SEXP argument) {
-    if(argument == Symbol.MISSING_ARG) {
-      return buildContext(context, rho);
-    }
-    
-    SEXP env = context.evaluate(argument, rho);
-    
-    return buildContext(context, env);
-  }
-  
-  private static SubstituteContext buildContext(Context context, SEXP evaluatedEnv) {
-    if(evaluatedEnv instanceof Environment) {
-      if(context.getGlobalEnvironment() == evaluatedEnv) {
-        return new GlobalEnvironmentContext();
-      } else {
-        return new EnvironmentContext((Environment) evaluatedEnv);
-      }
-    } else if(evaluatedEnv instanceof ListVector) {
-      return new ListContext((ListVector) evaluatedEnv);
-    } else if(evaluatedEnv instanceof PairList) {
-      return new PairListContext((PairList)evaluatedEnv);
-      
-    } else {
-      throw new EvalException("Cannot substitute using environment of type %s: expected list, pairlist, or environment", 
-          evaluatedEnv.getTypeName());
-    }
-  }
-
-  public static SEXP substitute(Context context, SEXP exp, SEXP environment) {
-    return substitute(exp, buildContext(context, environment));
-  }
-
-  private static SEXP substitute(SEXP exp, SubstituteContext context) {
-    SubstitutingVisitor visitor = new SubstitutingVisitor(context);
-    exp.accept(visitor);
-    return visitor.getResult() ;
-  }
-
-  public static class SubstitutingVisitor extends SexpVisitor<SEXP> {
-    private final SubstituteContext context;
-    private SEXP result;
-
-    public SubstitutingVisitor(SubstituteContext context) {
-      this.context = context;
-    }
-
-    @Override
-    public void visit(FunctionCall call) {
-      result = new FunctionCall(
-          substitute(call.getFunction()),
-          substituteArgumentList(call.getArguments()),
-          call.getAttributes()
-      );
-    }
-
-    private PairList substituteArgumentList(PairList arguments) {
-      PairList.Builder builder = PairList.Node.newBuilder();
-      for(PairList.Node node : arguments.nodes()) {
-        if(node.getValue().equals(Symbols.ELLIPSES)) {
-          SEXP extraArguments = context.getVariable(Symbols.ELLIPSES);
-          if(extraArguments != Symbol.UNBOUND_VALUE) {
-            builder.addAll(unpackPromiseList((PromisePairList) extraArguments));
-          } else {
-            builder.add(Symbols.ELLIPSES);
-          }
-        } else {
-          builder.add(node.getRawTag(), substitute(node.getValue()));
-        }
-      }
-      return builder.build();
-    }
-
-    @Override
-    public void visit(PairList.Node pairList) {
-      PairList.Builder builder = PairList.Node.newBuilder();
-      for(PairList.Node node : pairList.nodes()) {
-        builder.add(node.getRawTag(), substitute(node.getValue()));
-      }
-      result = builder.build();
-    }
-
-    @Override
-    public void visit(ListVector list) {
-      ListVector.Builder builder = ListVector.newBuilder();
-      for(SEXP exp : list) {
-        builder.add(substitute(exp));
-      }
-      builder.copyAttributesFrom(list);
-      result = builder.build();
-    }
-
-    @Override
-    public void visit(ExpressionVector vector) {
-      List<SEXP> list = Lists.newArrayList();
-      for(SEXP exp : vector) {
-        list.add( substitute(exp ));
-      }
-      result = new ExpressionVector(list, vector.getAttributes());
-    }
-
-    @Override
-    public void visit(Symbol symbol) {
-      if(context.hasVariable(symbol)) {
-        result = unpromise(context.getVariable(symbol));
-      } else {
-        result = symbol;
-      }
-    }
-
-    private PairList unpackPromiseList(PromisePairList dotExp) {
-      PairList.Builder unpacked = new PairList.Node.Builder();
-      for(PairList.Node node : dotExp.nodes()) {
-        unpacked.add(node.getRawTag(), unpromise(node.getValue()));
-      }
-      return unpacked.build();
-    }
-
-    private SEXP unpromise(SEXP value) {
-      while(value instanceof Promise) {
-        value = ((Promise) value).getExpression();
-      } 
-      return value;
-    }
-
-    @Override
-    public void visit(PromisePairList dotExp) {
-      super.visit(dotExp);
-    }
-
-    @Override
-    protected void unhandled(SEXP exp) {
-      result = exp;
-    }
-
-    @Override
-    public SEXP getResult() {
-      return result;
-    }
-
-    private SEXP substitute(SEXP exp) {
-      return SubstituteFunction.substitute(exp, context);
-    }
-  }
-  
-  private interface SubstituteContext {
-    SEXP getVariable(Symbol name);
-    boolean hasVariable(Symbol name);
-  }
-  
-  private static class EnvironmentContext implements SubstituteContext {
-    private final Environment rho;
-
-    public EnvironmentContext(Environment rho) {
-      super();
-      this.rho = rho;
-    }
-
-    @Override
-    public SEXP getVariable(Symbol name) {
-      return rho.getVariable(name);
-    }
-
-    @Override
-    public boolean hasVariable(Symbol name) {
-      return rho.hasVariable(name);
-    }
-  
-  }
-  
-  private static class GlobalEnvironmentContext implements SubstituteContext {
-
-    @Override
-    public SEXP getVariable(Symbol name) {
-      return Symbol.UNBOUND_VALUE;
-    }
-
-    @Override
-    public boolean hasVariable(Symbol name) {
-      return false;
-    }
-  }
-  
-  private static class ListContext implements SubstituteContext {
-    private ListVector list;
-    
-    public ListContext(ListVector list) {
-      this.list = list;
-    }
-
-    @Override
-    public SEXP getVariable(Symbol name) {
-      int index = list.getIndexByName(name.getPrintName());
-      if(index == -1) {
-        return Symbol.UNBOUND_VALUE;
-      } else {
-        return list.getElementAsSEXP(index);
-      }
-    }
-
-    @Override
-    public boolean hasVariable(Symbol name) {
-      return list.getIndexByName(name.getPrintName()) != -1;
-    }
-        
-  }
-  
-  private static class PairListContext implements SubstituteContext {
-    private PairList list;
-    
-    public PairListContext(PairList list) {
-      this.list = list;
-    }
-
-    @Override
-    public SEXP getVariable(Symbol name) {
-      for(PairList.Node node : list.nodes()) {
-        if(node.getTag() == name) {
-          return node.getValue();
-        }
-      }
-      return Symbol.UNBOUND_VALUE;
-    }
-
-    @Override
-    public boolean hasVariable(Symbol name) {
-      return getVariable(name) != Symbol.UNBOUND_VALUE;
-    }
-        
-  }
-}
+/*
+ * R : A Computer Language for Statistical Data Analysis
+ * Copyright (C) 1995, 1996  Robert Gentleman and Ross Ihaka
+ * Copyright (C) 1997--2008  The R Development Core Team
+ * Copyright (C) 2003, 2004  The R Foundation
+ * Copyright (C) 2010 bedatadriven
+ *
+ * This program is free software: you can redistribute it and/or modify
+ * it under the terms of the GNU General Public License as published by
+ * the Free Software Foundation, either version 3 of the License, or
+ * (at your option) any later version.
+ *
+ * This program is distributed in the hope that it will be useful,
+ * but WITHOUT ANY WARRANTY; without even the implied warranty of
+ * MERCHANTABILITY or FITNESS FOR A PARTICULAR PURPOSE.  See the
+ * GNU General Public License for more details.
+ *
+ * You should have received a copy of the GNU General Public License
+ * along with this program.  If not, see <http://www.gnu.org/licenses/>.
+ */
+
+package org.renjin.primitives.special;
+
+import com.google.common.collect.Lists;
+import org.renjin.eval.ClosureDispatcher;
+import org.renjin.eval.Context;
+import org.renjin.eval.EvalException;
+import org.renjin.sexp.*;
+
+import java.util.List;
+
+public class SubstituteFunction extends SpecialFunction {
+
+  private static final Symbol EXPR_ARGUMENT = Symbol.get("expr");
+  private static final Symbol ENV_ARGUMENT = Symbol.get("env");
+  
+  private final PairList formals;
+  
+  public SubstituteFunction() {
+    super("substitute");
+
+    this.formals = new PairList.Builder()
+        .add(EXPR_ARGUMENT, Symbol.MISSING_ARG)
+        .add(ENV_ARGUMENT, Symbol.MISSING_ARG)
+        .build();
+  }
+  
+  @Override
+  public SEXP apply(Context context, Environment rho, FunctionCall call, PairList args) {
+
+    PairList matchedArguments = ClosureDispatcher.matchArguments(formals, args);
+
+    SEXP exprArgument = matchedArguments.findByTag(EXPR_ARGUMENT);
+    SEXP envArgument = matchedArguments.findByTag(ENV_ARGUMENT);
+    
+    // Substitute handles ... in an idiosyncratic way:
+    // Only the first argument is used, and there is no attempt to 
+    // match subsequent arguments against the 'env' argument.
+    SEXP expr;
+    if(exprArgument == Symbols.ELLIPSES) {
+      
+      SEXP ellipses = rho.getVariable(Symbols.ELLIPSES);
+      if(ellipses == Null.INSTANCE) {
+        expr = Null.INSTANCE;
+      } else {
+        PromisePairList.Node promisePairList = (PromisePairList.Node) ellipses;
+        Promise promisedArg = (Promise) promisePairList.getValue();
+        expr = promisedArg.getExpression();
+      }
+    } else {
+      expr = exprArgument;
+    }
+    
+    return substitute(expr, buildContext(context, rho, envArgument));
+  }
+
+  private static SubstituteContext buildContext(Context context, Environment rho, SEXP argument) {
+    if(argument == Symbol.MISSING_ARG) {
+      return buildContext(context, rho);
+    }
+    
+    SEXP env = context.evaluate(argument, rho);
+    
+    return buildContext(context, env);
+  }
+  
+  private static SubstituteContext buildContext(Context context, SEXP evaluatedEnv) {
+    if(evaluatedEnv instanceof Environment) {
+      if(context.getGlobalEnvironment() == evaluatedEnv) {
+        return new GlobalEnvironmentContext();
+      } else {
+        return new EnvironmentContext((Environment) evaluatedEnv);
+      }
+    } else if(evaluatedEnv instanceof ListVector) {
+      return new ListContext((ListVector) evaluatedEnv);
+    } else if(evaluatedEnv instanceof PairList) {
+      return new PairListContext((PairList)evaluatedEnv);
+      
+    } else {
+      throw new EvalException("Cannot substitute using environment of type %s: expected list, pairlist, or environment", 
+          evaluatedEnv.getTypeName());
+    }
+  }
+
+  public static SEXP substitute(Context context, SEXP exp, SEXP environment) {
+    return substitute(exp, buildContext(context, environment));
+  }
+
+  private static SEXP substitute(SEXP exp, SubstituteContext context) {
+    SubstitutingVisitor visitor = new SubstitutingVisitor(context);
+    exp.accept(visitor);
+    return visitor.getResult() ;
+  }
+
+  public static class SubstitutingVisitor extends SexpVisitor<SEXP> {
+    private final SubstituteContext context;
+    private SEXP result;
+
+    public SubstitutingVisitor(SubstituteContext context) {
+      this.context = context;
+    }
+
+    @Override
+    public void visit(FunctionCall call) {
+      result = new FunctionCall(
+          substitute(call.getFunction()),
+          substituteArgumentList(call.getArguments()),
+          call.getAttributes()
+      );
+    }
+
+    private PairList substituteArgumentList(PairList arguments) {
+      PairList.Builder builder = PairList.Node.newBuilder();
+      for(PairList.Node node : arguments.nodes()) {
+        if(node.getValue().equals(Symbols.ELLIPSES)) {
+          SEXP extraArguments = context.getVariable(Symbols.ELLIPSES);
+          if(extraArguments != Symbol.UNBOUND_VALUE) {
+            builder.addAll(unpackPromiseList((PromisePairList) extraArguments));
+          } else {
+            builder.add(Symbols.ELLIPSES);
+          }
+        } else {
+          builder.add(node.getRawTag(), substitute(node.getValue()));
+        }
+      }
+      return builder.build();
+    }
+
+    @Override
+    public void visit(PairList.Node pairList) {
+      PairList.Builder builder = PairList.Node.newBuilder();
+      for(PairList.Node node : pairList.nodes()) {
+        builder.add(node.getRawTag(), substitute(node.getValue()));
+      }
+      result = builder.build();
+    }
+
+    @Override
+    public void visit(ListVector list) {
+      ListVector.Builder builder = ListVector.newBuilder();
+      for(SEXP exp : list) {
+        builder.add(substitute(exp));
+      }
+      builder.copyAttributesFrom(list);
+      result = builder.build();
+    }
+
+    @Override
+    public void visit(ExpressionVector vector) {
+      List<SEXP> list = Lists.newArrayList();
+      for(SEXP exp : vector) {
+        list.add( substitute(exp ));
+      }
+      result = new ExpressionVector(list, vector.getAttributes());
+    }
+
+    @Override
+    public void visit(Symbol symbol) {
+      if(context.hasVariable(symbol)) {
+        result = unpromise(context.getVariable(symbol));
+      } else {
+        result = symbol;
+      }
+    }
+
+    private PairList unpackPromiseList(PromisePairList dotExp) {
+      PairList.Builder unpacked = new PairList.Node.Builder();
+      for(PairList.Node node : dotExp.nodes()) {
+        unpacked.add(node.getRawTag(), unpromise(node.getValue()));
+      }
+      return unpacked.build();
+    }
+
+    private SEXP unpromise(SEXP value) {
+      while(value instanceof Promise) {
+        value = ((Promise) value).getExpression();
+      } 
+      return value;
+    }
+
+    @Override
+    public void visit(PromisePairList dotExp) {
+      super.visit(dotExp);
+    }
+
+    @Override
+    protected void unhandled(SEXP exp) {
+      result = exp;
+    }
+
+    @Override
+    public SEXP getResult() {
+      return result;
+    }
+
+    private SEXP substitute(SEXP exp) {
+      return SubstituteFunction.substitute(exp, context);
+    }
+  }
+  
+  private interface SubstituteContext {
+    SEXP getVariable(Symbol name);
+    boolean hasVariable(Symbol name);
+  }
+  
+  private static class EnvironmentContext implements SubstituteContext {
+    private final Environment rho;
+
+    public EnvironmentContext(Environment rho) {
+      super();
+      this.rho = rho;
+    }
+
+    @Override
+    public SEXP getVariable(Symbol name) {
+      return rho.getVariable(name);
+    }
+
+    @Override
+    public boolean hasVariable(Symbol name) {
+      return rho.hasVariable(name);
+    }
+  
+  }
+  
+  private static class GlobalEnvironmentContext implements SubstituteContext {
+
+    @Override
+    public SEXP getVariable(Symbol name) {
+      return Symbol.UNBOUND_VALUE;
+    }
+
+    @Override
+    public boolean hasVariable(Symbol name) {
+      return false;
+    }
+  }
+  
+  private static class ListContext implements SubstituteContext {
+    private ListVector list;
+    
+    public ListContext(ListVector list) {
+      this.list = list;
+    }
+
+    @Override
+    public SEXP getVariable(Symbol name) {
+      int index = list.getIndexByName(name.getPrintName());
+      if(index == -1) {
+        return Symbol.UNBOUND_VALUE;
+      } else {
+        return list.getElementAsSEXP(index);
+      }
+    }
+
+    @Override
+    public boolean hasVariable(Symbol name) {
+      return list.getIndexByName(name.getPrintName()) != -1;
+    }
+        
+  }
+  
+  private static class PairListContext implements SubstituteContext {
+    private PairList list;
+    
+    public PairListContext(PairList list) {
+      this.list = list;
+    }
+
+    @Override
+    public SEXP getVariable(Symbol name) {
+      for(PairList.Node node : list.nodes()) {
+        if(node.getTag() == name) {
+          return node.getValue();
+        }
+      }
+      return Symbol.UNBOUND_VALUE;
+    }
+
+    @Override
+    public boolean hasVariable(Symbol name) {
+      return getVariable(name) != Symbol.UNBOUND_VALUE;
+    }
+        
+  }
+}