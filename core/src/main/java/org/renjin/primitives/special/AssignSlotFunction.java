/*
 * Renjin : JVM-based interpreter for the R language for the statistical analysis
 * Copyright © 2010-2018 BeDataDriven Groep B.V. and contributors
 *
 * This program is free software; you can redistribute it and/or modify
 * it under the terms of the GNU General Public License as published by
 * the Free Software Foundation; either version 2 of the License, or
 * (at your option) any later version.
 *
 * This program is distributed in the hope that it will be useful,
 * but WITHOUT ANY WARRANTY; without even the implied warranty of
 * MERCHANTABILITY or FITNESS FOR A PARTICULAR PURPOSE.  See the
 * GNU General Public License for more details.
 *
 * You should have received a copy of the GNU General Public License
 * along with this program; if not, a copy is available at
 * https://www.gnu.org/licenses/gpl-2.0.txt
 */
package org.renjin.primitives.special;

import org.renjin.eval.Context;
import org.renjin.eval.EvalException;
import org.renjin.methods.Methods;
import org.renjin.primitives.Attributes;
import org.renjin.primitives.S3;
import org.renjin.sexp.*;


public class AssignSlotFunction extends SpecialFunction {

  public AssignSlotFunction() {
    super("@<-");
  }

  @Override
  public SEXP apply(Context context, Environment rho, FunctionCall call, PairList args) {

    if(args.length() != 3) {
      throw new EvalException("Expected three arguments");
    }
    SEXP object = context.evaluate(args.getElementAsSEXP(0), rho);
    if(object == Null.INSTANCE) {
      throw new EvalException("Cannot set slots on the NULL object");
    }

    String slotName;
    SEXP which = args.getElementAsSEXP(1);
    if(which instanceof Symbol) {
      slotName = ((Symbol) which).getPrintName();
    } else if(which instanceof StringVector) {
      slotName = ((StringVector) which).getElementAsString(0);
    } else {
      throw new EvalException("invalid type '%s' for slot name", which.getTypeName());
    }

    SEXP unevaluatedValue = args.getElementAsSEXP(2);

    // Try to dispatch to an override, but repackage the name as a character
    PairList repackagedArgs = PairList.Node.fromArray(object, new StringArrayVector(slotName), unevaluatedValue);

    SEXP genericResult = S3.tryDispatchFromPrimitive(context, rho, call, getName(), object, repackagedArgs);
    if(genericResult != null) {
      return genericResult;
    }

    // Nope, we're going to use the default version so we need to evaluate the value
    SEXP rhs = context.evaluate(args.getElementAsSEXP(2));

    // verify that the slot assignment is permitted
    StringVector valueClass = Attributes.getClass(rhs);
    SEXP objectClass = object.getS3Class();

<<<<<<< HEAD
    context.getSession().getS4Cache().getS4ClassCache().lookupClass(context, objectClass.asString()).getSlot(slotName).checkAssigment(valuesClass);
=======
    context.getSession()
        .getS4Cache()
        .getS4ClassCache()
        .lookupClass(context, objectClass.asString())
        .getSlot(context, slotName)
        .checkAssignment(context, valueClass.getElementAsString(0));
>>>>>>> 8ee3ca18


    // Good to go, make the assignment
    return Methods.R_set_slot(context, object, slotName, rhs);
  }

}<|MERGE_RESOLUTION|>--- conflicted
+++ resolved
@@ -70,17 +70,12 @@
     StringVector valueClass = Attributes.getClass(rhs);
     SEXP objectClass = object.getS3Class();
 
-<<<<<<< HEAD
-    context.getSession().getS4Cache().getS4ClassCache().lookupClass(context, objectClass.asString()).getSlot(slotName).checkAssigment(valuesClass);
-=======
     context.getSession()
         .getS4Cache()
         .getS4ClassCache()
         .lookupClass(context, objectClass.asString())
         .getSlot(context, slotName)
         .checkAssignment(context, valueClass.getElementAsString(0));
->>>>>>> 8ee3ca18
-
 
     // Good to go, make the assignment
     return Methods.R_set_slot(context, object, slotName, rhs);
