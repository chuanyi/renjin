--- conflicted
+++ resolved
@@ -87,22 +87,21 @@
       return fn;
 	}
   }
-  
+
+  public static Entry getBuiltinEntry(Symbol name) {
+    return INSTANCE.builtinEntries.get(name);
+  }
+
+  public static Entry getBuiltinEntry(String name) {
+    return getBuiltinEntry(Symbol.get(name));
+  }
+
   public static List<Entry> getEntries() {
     List<Entry> set = Lists.newArrayList();
     set.addAll(INSTANCE.internalEntries.values());
     set.addAll(INSTANCE.builtinEntries.values());
     return set;
   }
-
-  public static Entry getBuiltinEntry(Symbol name) {
-    return INSTANCE.builtinEntries.get(name);
-  }
-
-  public static Entry getBuiltinEntry(String name) {
-    return getBuiltinEntry(Symbol.get(name));
-  }
-
   
   public static Set<Symbol> getBuiltinSymbols() {
     return Sets.union(INSTANCE.builtins.keySet(), INSTANCE.builtinEntries.keySet());
@@ -1035,33 +1034,6 @@
   }
 
 
-<<<<<<< HEAD
-
-  public static class PPinfo {
-    /**
-     * deparse kind
-     */
-    public PPkind kind;
-
-    /**
-     * operator precedence
-     */
-    public PPprec precedence;
-
-    /**
-     * right associative?
-     */
-    public int rightassoc;
-
-    private PPinfo(PPkind kind, PPprec precedence, int rightassoc) {
-      this.kind = kind;
-      this.precedence = precedence;
-      this.rightassoc = rightassoc;
-    }
-  }
-
-=======
->>>>>>> fc37cafe
   public static class Entry {
 
     private Entry() {
