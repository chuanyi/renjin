--- conflicted
+++ resolved
@@ -1,67 +1,54 @@
-/*
- * R : A Computer Language for Statistical Data Analysis
- * Copyright (C) 1995, 1996  Robert Gentleman and Ross Ihaka
- * Copyright (C) 1997--2008  The R Development Core Team
- * Copyright (C) 2003, 2004  The R Foundation
- * Copyright (C) 2010 bedatadriven
- *
- * This program is free software: you can redistribute it and/or modify
- * it under the terms of the GNU General Public License as published by
- * the Free Software Foundation, either version 3 of the License, or
- * (at your option) any later version.
- *
- * This program is distributed in the hope that it will be useful,
- * but WITHOUT ANY WARRANTY; without even the implied warranty of
- * MERCHANTABILITY or FITNESS FOR A PARTICULAR PURPOSE.  See the
- * GNU General Public License for more details.
- *
- * You should have received a copy of the GNU General Public License
- * along with this program.  If not, see <http://www.gnu.org/licenses/>.
- */
-
-package org.renjin.primitives.subset;
-
-import org.renjin.sexp.IntArrayVector;
-import org.renjin.sexp.IntVector;
-
-/**
- * Base classes for R's rich set of different type subscripts.
- */
-public abstract class Subscript {
-
-  /**
-   *
-   * @return  the number of elements selected by this subscript
-   */
-  public int getCount() {
-    throw new UnsupportedOperationException();
-  }
-
-  /**
-   * Looks up the source index of the {@code i}-th element
-   * selected by this {@code Subscript}
-   *
-   * @param i the index of the selected element
-   * @return the source index
-   */
-  public abstract int getAt(int i);
-<<<<<<< HEAD
-  
-  public IntVector asIndexVector() {
-    IntArrayVector.Builder vector = IntArrayVector.Builder.withInitialCapacity(getCount());
-    for(int i=0;i!=getCount();++i) {
-      vector.add(getAt(i));
-    }
-    return vector.build();
-=======
-
-  /**
-   *
-   * @return true if this subscript <i>definitely</i> selects all elements, or
-   * false if it is not known
-   */
-  public boolean definitelySelectsAllElements() {
-    return false;
->>>>>>> fc37cafe
-  }
-}
+/*
+ * R : A Computer Language for Statistical Data Analysis
+ * Copyright (C) 1995, 1996  Robert Gentleman and Ross Ihaka
+ * Copyright (C) 1997--2008  The R Development Core Team
+ * Copyright (C) 2003, 2004  The R Foundation
+ * Copyright (C) 2010 bedatadriven
+ *
+ * This program is free software: you can redistribute it and/or modify
+ * it under the terms of the GNU General Public License as published by
+ * the Free Software Foundation, either version 3 of the License, or
+ * (at your option) any later version.
+ *
+ * This program is distributed in the hope that it will be useful,
+ * but WITHOUT ANY WARRANTY; without even the implied warranty of
+ * MERCHANTABILITY or FITNESS FOR A PARTICULAR PURPOSE.  See the
+ * GNU General Public License for more details.
+ *
+ * You should have received a copy of the GNU General Public License
+ * along with this program.  If not, see <http://www.gnu.org/licenses/>.
+ */
+
+package org.renjin.primitives.subset;
+
+/**
+ * Base classes for R's rich set of different type subscripts.
+ */
+public abstract class Subscript {
+
+  /**
+   *
+   * @return  the number of elements selected by this subscript
+   */
+  public int getCount() {
+    throw new UnsupportedOperationException();
+  }
+
+  /**
+   * Looks up the source index of the {@code i}-th element
+   * selected by this {@code Subscript}
+   *
+   * @param i the index of the selected element
+   * @return the source index
+   */
+  public abstract int getAt(int i);
+
+  /**
+   *
+   * @return true if this subscript <i>definitely</i> selects all elements, or
+   * false if it is not known
+   */
+  public boolean definitelySelectsAllElements() {
+    return false;
+  }
+}