/**
 * Renjin : JVM-based interpreter for the R language for the statistical analysis
 * Copyright © 2010-2016 BeDataDriven Groep B.V. and contributors
 *
 * This program is free software; you can redistribute it and/or modify
 * it under the terms of the GNU General Public License as published by
 * the Free Software Foundation; either version 2 of the License, or
 * (at your option) any later version.
 *
 * This program is distributed in the hope that it will be useful,
 * but WITHOUT ANY WARRANTY; without even the implied warranty of
 * MERCHANTABILITY or FITNESS FOR A PARTICULAR PURPOSE.  See the
 * GNU General Public License for more details.
 *
 * You should have received a copy of the GNU General Public License
 * along with this program; if not, a copy is available at
 * https://www.gnu.org/licenses/gpl-2.0.txt
 */
package org.renjin.primitives;


import org.apache.commons.math.complex.Complex;
import org.renjin.eval.Context;
import org.renjin.invoke.annotations.Current;
import org.renjin.invoke.annotations.Internal;
import org.renjin.parser.NumericLiterals;
import org.renjin.parser.StringLiterals;
import org.renjin.primitives.text.ReservedWords;
import org.renjin.repackaged.guava.collect.Iterables;
import org.renjin.sexp.*;

public class Deparse {

  private static final char BACK_TICK = '`';

  public static int KEEP_INTEGER = 1;
  public static int QUOTE_EXPRESSIONS = 2;
  public static int SHOW_ATTRIBUTES = 4;
  public static int USE_SOURCE = 8;
  public static int WARN_INCOMPLETE = 16;
  public static int DELAY_PROMISES = 32;
  public static int KEEP_NA = 64;
  public static int S_COMPAT = 128;
  public static int HEX_NUMERIC = 256;
  public static int DIGITS_16 = 512;

  public static String[] BINARY_OPS = new String[] {
    "+", "-",  "/",  "*",
    "^",
    "<-", "<<-", "=", 
    "%in%", "%/%", 
    ":", 
    "==", "!=", "<", ">", "<=", ">=",
    "&", "&&", "|", "||",
    "$"
  };
  
  public static String[] BINARY_OPS_WITHOUT_SPACE = new String[] {
    ":", "^", "$"
  };
  
  public static String[] UNARY_OPS = new String[] {
    "!", "-", "+"
  };
  
  public static String[] CONTROL_STATEMENTS = new String[] { "break", "next" };

  @Internal
  public static String deparse(@Current Context context, SEXP exp, int widthCutoff, boolean backTick, int options, int nlines) {
    return new DeparsingVisitor(context, options, exp).getResult();
  }
  
  public static String deparseExp(Context context, SEXP exp) {
    return new DeparsingVisitor(context, 0, exp).getResult();
  }

  public static String deparseExpWithAttributes(Context context, SEXP sexp) {
    return new DeparsingVisitor(context, SHOW_ATTRIBUTES, sexp).getResult();
  }

  private static class DeparsingVisitor extends SexpVisitor<String> {

    private StringBuilder deparsed = new StringBuilder();
    private Context context;
    private boolean keepAttributes;

    public DeparsingVisitor(Context context, int options, SEXP exp) {
      this.context = context;
      this.keepAttributes = (options & SHOW_ATTRIBUTES) != 0;
      deparse(exp);
    }

    public void deparse(SEXP exp) {
      if(keepAttributes && requiresStructure(exp)) {
        deparsed.append("structure(");
        exp.accept(this);
        deparseAttributes(exp);
        deparsed.append(")");
      } else {
        exp.accept(this);
      }
    }

    private void deparseAttributes(SEXP exp) {
      for(Symbol name : exp.getAttributes().names()) {
        SEXP value = exp.getAttributes().get(name);
       // ".Dim", ".Dimnames", ".Names", ".Tsp" and ".Label"
       // "dim", "dimnames", "names", "tsp" and "levels".
        if(name == Symbols.DIM) {
          appendAttribute(".Dim", value);
        
        } else if(name == Symbols.DIMNAMES) {
          appendAttribute(".Dimnames", value);
        
        } else if(name == Symbols.NAMES) {
          appendAttribute(".Names", value);
        
        } else if(name == Symbol.get("tsp")) {
          appendAttribute(".Tsp", value);
          
        } else if(name == Symbols.LEVELS) {
          appendAttribute(".Label", value);
        
        } else {
          appendAttribute(name.getPrintName(), value);
        }
      }
    }

    private void appendAttribute(String name, SEXP value) {
      deparsed.append(", ").append(name).append(" = ");
      deparse(value);
    }

    private boolean requiresStructure(SEXP exp) {
      // for perhaps arbitrary reasons, attributes of 
      // function calls are not included in the deparse
      if(exp instanceof FunctionCall) {
        return false;
      }
<<<<<<< HEAD
      return !exp.getAttributes().isEmpty();
=======

      // and for expression objects, only use structure if there
      // are attributes OTHER than names
      if(exp instanceof ExpressionVector) {
        return exp.getAttributes().hasAnyBesidesName() ||
            hasNamesRequiringSpecialHandling(exp);
      }

      return !exp.getAttributes().empty();
>>>>>>> fcdd00f4
    }

    private boolean hasNamesRequiringSpecialHandling(SEXP exp) {
      AttributeMap attributes = exp.getAttributes();
      if(!attributes.hasNames()) {
        return false;
      }
      StringVector names = attributes.getNames();
      for (int i = 0; i < names.length(); i++) {
        if(names.isElementNA(i)) {
          return true;
        }
      }
      return false;
    }

    @Override
    public void visit(CHARSEXP charExp) {
      StringLiterals.appendEscaped(deparsed, charExp.getValue());
    }

    @Override
    public void visit(ComplexVector vector) {
      deparseAtomicVector(vector, ElementDeparser.COMPLEX);
    }
    

    @Override
    public void visit(Environment environment) {
      // this is somewhat random; it's isn't parsable in any case
      deparsed.append("<environment>");
    }

    @Override
    public void visit(BuiltinFunction builtin) {
      visitPrimitive(builtin);
    }


    @Override
    public void visitSpecial(SpecialFunction special) {
      visitPrimitive(special);
    }

    private void visitPrimitive(PrimitiveFunction builtin) {
      deparsed.append(".Primitive(\"" + builtin.getName() + "\")");
    }

    
    @Override
    public void visit(IntVector vector) {
      if(isSequence(vector)) {
        deparsed.append(vector.getElementAsInt(0))
          .append(":").append(vector.getElementAsInt(vector.length()-1));
      } else {
        deparseAtomicVector(vector, ElementDeparser.INTEGER);
      }
    }
    
    /**
     * Checks for the special case in which an IntVector contains
     * a sequence that can be expressed as x:y
     */
    private boolean isSequence(IntVector vector) {
      if(vector.length() < 2) {
        return false;
      }
      
      int start = vector.getElementAsInt(0);
      int end = vector.getElementAsInt(vector.length()-1);
      int step = (start < end) ? 1 : -1;
      int expected = start+step;
      for(int i=1;i!=vector.length();++i) {
        if(vector.getElementAsInt(i)!=expected) {
          return false;
        }
        expected += step;
      }
      return true;
    }

    @Override
    public void visit(PairList.Node pairList) {
      deparseList("pairlist", pairList.namedValues());
    }

    @Override
    public void visit(Null nullExpression) {
      deparsed.append("NULL");
    }

    @Override
    public void visit(PrimitiveFunction primitive) {
      super.visit(primitive);
    }

    @Override
    public void visit(Promise promise) {
      deparse(promise.getExpression());
    }

    @Override
    public void visit(DoubleVector vector) {
      deparseAtomicVector(vector, ElementDeparser.DOUBLE);
    }

    @Override
    public void visit(StringVector vector) {
      deparseAtomicVector(vector, ElementDeparser.STRING);
    }

    @Override
    public void visit(LogicalVector vector) {
      deparseAtomicVector(vector, ElementDeparser.LOGICAL);
    }

    public void visit(ListVector list) {
      deparseList("list", list.namedValues());
    }

    @Override
    public void visit(ExpressionVector vector) {
      // Special handling because elements of the expression
      // are always deparsed WITHOUT attributes

      deparsed.append("expression(");
      boolean needsComma = false;
      for(NamedValue namedValue : vector.namedValues()) {
        if(needsComma) {
          deparsed.append(", ");
        } else {
          needsComma = true;
        }
        maybeAppendArgumentName(namedValue, "`NA`");
        DeparsingVisitor elementVisitor = new DeparsingVisitor(context, 0, namedValue.getValue());
        deparsed.append(elementVisitor.getResult());
      }
      deparsed.append(")");
    }

    private void deparseList(final String listType, Iterable<NamedValue> list) {
      deparsed.append(listType + "(");
      boolean needsComma = false;
      for(NamedValue namedValue : list) {
        if(needsComma) {
          deparsed.append(", ");
        } else {
          needsComma = true;
        }
        maybeAppendArgumentName(namedValue, "\"NA\"");
        deparse(namedValue.getValue());
      }
      deparsed.append(")");
    }

    private void maybeAppendArgumentName(NamedValue namedValue, String naNameLiteral) {
      if(namedValue.hasName()) {
        String name = namedValue.getName();
        if(StringVector.isNA(name)) {
          // This is not actually correct - for example list("NA" = 1) will
          // evaluate to the a list with a names vector containing the *string* "NA", *not* NA_character_
          // However, there is actually no way to specify an NA name using this syntax, so we will
          // just abide by the convention used by GNU R. If "showAttributes" is enabled, then the structure() call
          // will include the correct representation of NA which will be used during evaluation.
          deparsed.append(naNameLiteral);
        } else {
          deparsed.append(name);
        }
        deparsed.append(" = ");
      }
    }

    @Override
    public void visit(FunctionCall call) {
      if(call.getFunction() instanceof Symbol) {
        String name = ((Symbol)call.getFunction()).getPrintName();
        if(name.equals("if")) {
          deparseIf(call);
        } else if(name.equals("for")) {
          deparseFor(call);
        } else if(name.equals("while")) {
          deparseWhile(call);
        } else if(name.equals("repeat")) {
          deparseRepeat(call);
        } else if(name.equals("{")) {
          deparseBracket(call);
        } else if(name.equals("(")) {
          deparseParen(call);
        } else if(is(name, CONTROL_STATEMENTS)) {
          deparseControlStatement(name);
        } else if(name.startsWith("%") && name.endsWith("%")) {
          deparseUserInfixOp(name, call);
        } else if(call.getArguments().length() == 2 && is(name, BINARY_OPS)) {
          deparseBinaryOp(name, call.getArguments());
        } else if(call.getArguments().length() == 1 && is(name, UNARY_OPS)) {
          deparseUnaryOp(call);
        } else if(isSubset(name)) {
          deparseSubset(name, call.getArguments());
        } else if(name.equals("~")) {
          deparseTilde(call);
        } else {
          deparseNormalCall(call);
        }
      } else {
        deparseNormalCall(call);
      }
    }

    private void deparseUserInfixOp(String name, FunctionCall call) {
      if(call.getArguments().length() == 2) {
        // only if the function has exactly two arguments do we treat it as an infix operator
        deparse(call.getArgument(0));
        deparsed.append(" ").append(name).append(" ");
        deparse(call.getArgument(1));
      } else {
        // otherwise it must be backticked
        deparsed.append("`").append(name).append("`");
        deparsed.append("(");
        deparseArgumentList(call.getArguments().nodes());
        deparsed.append(")");
      }
    }


    /**
     * Deparses 'break' and 'next' statements.
     */
    private void deparseControlStatement(String name) {
      deparsed.append(name);
    }

    private void deparseSubset(String name, PairList arguments) {
      deparse(arguments.getElementAsSEXP(0));
      deparsed.append(name);
      deparseArgumentList(Iterables.skip(arguments.nodes(), 1));
      deparsed.append(closingParens(name));
    }

    private void deparseTilde(FunctionCall call) {
      PairList arguments = call.getArguments();
      if(arguments.length() == 1) {
        deparsed.append("~");
        deparse(arguments.getElementAsSEXP(0));
      } else if(arguments.length() == 2) {
        deparse(arguments.getElementAsSEXP(0));
        deparsed.append(" ~ ");
        deparse(arguments.getElementAsSEXP(1));
      } else {
        deparseNormalCall(call);
      }
    }
    
    private String closingParens(String name) {
      if(name.equals("[")) {
        return "]";
      } else if(name.equals("[[")) {
        return "]]";
      } else {
        throw new IllegalArgumentException(name);
      }
    }

    private void deparseUnaryOp(FunctionCall call) {
      deparsed.append(((Symbol) call.getFunction()).getPrintName());
      deparse(call.getArgument(0));
    }

    private void deparseBinaryOp(String name, PairList arguments) {
      deparse(arguments.getElementAsSEXP(0));
      if(is(name, BINARY_OPS_WITHOUT_SPACE)) {
        deparsed.append(name);
      } else {
        deparsed.append(' ').append(name)
          .append(' ');
      }
      deparse(arguments.getElementAsSEXP(1));
    }

    private void deparseBracket(FunctionCall call) {
      deparsed.append("{\n");
      for (SEXP statement : call.getArguments().values()) {
        deparse(statement);
        deparsed.append("\n");
      }
      deparsed.append("}");
    }
    
    private void deparseParen(FunctionCall call) {
      deparsed.append("(");
      if(call.getArguments().length() == 0) {
        deparsed.append("NULL");
      } else {
        deparse(call.getArgument(0));
      }
      deparsed.append(")");
    }
    
    private boolean isSubset(String name) {
      return name.startsWith("[");
    }
    
    private boolean is(String name, String[] names) {
      for(String opName : names) {
        if(opName.equals(name)) {
          return true;
        }
      }
      return false;
    }

    private void deparseNormalCall(FunctionCall call) {
      if(call.getFunction() instanceof Function) {
        deparsed.append("FUN");
      } else {
        deparse(call.getFunction());
      }
      deparsed.append("(");
      deparseArgumentList(call.getArguments().nodes());
      deparsed.append(")");
    }

    private void deparseArgumentList(Iterable<PairList.Node> arguments) {
      boolean needsComma = false;
      for(PairList.Node argument : arguments) {
        if(needsComma) {
          deparsed.append(", ");
        } else {
          needsComma = true;
        }
        if(argument.hasTag()) {
          argument.getTag().accept(this);
          deparsed.append(" = ");
        }
        deparse(argument.getValue());
      }
    }

    private void deparseIf(FunctionCall call) {
      deparsed.append("if (");
      deparse(call.getArgument(0));
      deparsed.append(") ");
      deparse(call.getArgument(1));
      if(call.getArguments().length() == 3) {
        deparsed.append(" else ");
        deparse(call.getArgument(2));
      }
    }
    
    private void deparseRepeat(FunctionCall call) {
      deparsed.append("repeat ");
      deparse(call.getArgument(0));
    }
    
    private void deparseFor(FunctionCall call) {
      deparsed.append("for(");
      deparse(call.getArgument(0));
      deparsed.append(" in ");
      deparse(call.getArgument(1));
      deparsed.append(") ");
      deparse(call.getArgument(2));
    }
    
    private void deparseWhile(FunctionCall call) {
      deparsed.append("while (");
      deparse(call.getArgument(0));
      deparsed.append(") ");
      deparse(call.getArgument(1));
    }
    
    @Override
    public void visit(Symbol symbol) {
      if(symbol != Symbol.MISSING_ARG) {
        String name = symbol.getPrintName();
        if(Symbols.isValid(name) && !ReservedWords.isReserved(name)) {
          deparsed.append(name);
        } else {
          deparsed.append(BACK_TICK).append(name).append(BACK_TICK);
        }
      }
    }
    
    protected void unhandled(SEXP exp) {
      // TODO: this is just a fallback for missing impl
      deparsed.append(exp.toString());
    }

    @Override
    public String getResult() {
      return deparsed.toString();
    }

    public <T> void deparseAtomicVector(AtomicVector vector, ElementDeparser deparser) {
      if(vector.length() == 0) {
        deparsed.append(deparser.deparseEmpty());
      } else if(vector.length() == 1) {
        if(vector.isElementNA(0)) {
          deparsed.append(deparser.typedNaLiteral());
        } else {
          deparsed.append(deparser.deparse(vector, 0));
        }
      } else {
        String naLiteral = computeNALiteral(vector, deparser);
        deparsed.append("c(");
        for(int i=0; i!=vector.length();++i) {
          if(i > 0) {
            deparsed.append(", ");
          }
          if(vector.isElementNA(i)) {
            deparsed.append(naLiteral);
          } else {
            deparsed.append(deparser.deparse(vector, i));
          }
        }
        deparsed.append(")");
      }
    }
  }
  
  /**
   * If NA values are mixed with non-NA values in an AtomicVector,
   * we can just use the simple "NA" constant. But if the vector ONLY
   * contains NA values, then we have to use the typed NA literals otherwise
   * the result of c() will be logical.
   */
  private static String computeNALiteral(Vector x, ElementDeparser deparser) {
    if(allNA(x)) {
      return deparser.typedNaLiteral();
    } else {
      return "NA";
    }
  }
  
  private static boolean allNA(Vector x) {
    for(int i=0;i!=x.length();++i) {
      if(!x.isElementNA(i)) {
        return false;
      }
    }
    return true;
  }
  
  private enum ElementDeparser {
   
    LOGICAL {
      @Override
      String deparse(Vector vector, int index) {
        return vector.getElementAsRawLogical(index) == 1 ? "TRUE" : "FALSE";
      }

      @Override
      String typedNaLiteral() {
        return "NA";
      }

      @Override
      String deparseEmpty() {
        return "logical(0)";
      }
    },
    INTEGER {
      @Override
      String deparse(Vector vector, int index) {
        return vector.getElementAsInt(index) + "L";
      }

      @Override
      String typedNaLiteral() {
        return "NA_integer_";
      }

      @Override
      String deparseEmpty() {
        return "integer(0)";
      }
    },
    DOUBLE {
      @Override
      String deparse(Vector vector, int index) {
        double value = vector.getElementAsDouble(index);
        if(Double.isNaN(value)) {
          return "NaN";
        } else if(Double.isInfinite(value)) {
          if(value < 0) {
            return "-Inf";
          } else {
            return "Inf";
          }
        } else {
          return NumericLiterals.toString(value);
        }
      }

      @Override
      String typedNaLiteral() {
        return "NA_real_";
      }

      @Override
      String deparseEmpty() {
        return "numeric(0)";
      }
    },
    COMPLEX {
      @Override
      String deparse(Vector vector, int index) {
        Complex complex = vector.getElementAsComplex(index);
        double r = complex.getReal();
        double i = complex.getImaginary();
        if(DoubleVector.isFinite(r) && DoubleVector.isFinite(i)) {
          StringBuilder sb = new StringBuilder();
          sb.append(NumericLiterals.toString(complex.getReal()));
          if(complex.getImaginary() >= 0 || Double.isNaN(complex.getImaginary())) {
            sb.append("+");
          }
          sb.append(NumericLiterals.toString(complex.getImaginary())).append("i");
          return sb.toString();
        } else {
          return String.format("complex(real=%s, i=%s)",
              NumericLiterals.format(r, "NA"),
              NumericLiterals.format(i, "NA"));
        }
      }

      @Override
      String typedNaLiteral() {
        return "NA_complex_";
      }

      @Override
      String deparseEmpty() {
        return "complex(0)";
      }
    },
    
    STRING {
      @Override
      String deparse(Vector vector, int index) {
        return "\"" + vector.getElementAsString(index) + "\"";
      }

      @Override
      String typedNaLiteral() {
        return "NA_character_";
      }
      
      @Override
      String deparseEmpty() {
        return "character(0)";
      }
    };
    
    
    abstract String deparse(Vector vector, int index);
    
    abstract String typedNaLiteral();
    
    abstract String deparseEmpty();
  }
}
<|MERGE_RESOLUTION|>--- conflicted
+++ resolved
@@ -1,712 +1,708 @@
-/**
- * Renjin : JVM-based interpreter for the R language for the statistical analysis
- * Copyright © 2010-2016 BeDataDriven Groep B.V. and contributors
- *
- * This program is free software; you can redistribute it and/or modify
- * it under the terms of the GNU General Public License as published by
- * the Free Software Foundation; either version 2 of the License, or
- * (at your option) any later version.
- *
- * This program is distributed in the hope that it will be useful,
- * but WITHOUT ANY WARRANTY; without even the implied warranty of
- * MERCHANTABILITY or FITNESS FOR A PARTICULAR PURPOSE.  See the
- * GNU General Public License for more details.
- *
- * You should have received a copy of the GNU General Public License
- * along with this program; if not, a copy is available at
- * https://www.gnu.org/licenses/gpl-2.0.txt
- */
-package org.renjin.primitives;
-
-
-import org.apache.commons.math.complex.Complex;
-import org.renjin.eval.Context;
-import org.renjin.invoke.annotations.Current;
-import org.renjin.invoke.annotations.Internal;
-import org.renjin.parser.NumericLiterals;
-import org.renjin.parser.StringLiterals;
-import org.renjin.primitives.text.ReservedWords;
-import org.renjin.repackaged.guava.collect.Iterables;
-import org.renjin.sexp.*;
-
-public class Deparse {
-
-  private static final char BACK_TICK = '`';
-
-  public static int KEEP_INTEGER = 1;
-  public static int QUOTE_EXPRESSIONS = 2;
-  public static int SHOW_ATTRIBUTES = 4;
-  public static int USE_SOURCE = 8;
-  public static int WARN_INCOMPLETE = 16;
-  public static int DELAY_PROMISES = 32;
-  public static int KEEP_NA = 64;
-  public static int S_COMPAT = 128;
-  public static int HEX_NUMERIC = 256;
-  public static int DIGITS_16 = 512;
-
-  public static String[] BINARY_OPS = new String[] {
-    "+", "-",  "/",  "*",
-    "^",
-    "<-", "<<-", "=", 
-    "%in%", "%/%", 
-    ":", 
-    "==", "!=", "<", ">", "<=", ">=",
-    "&", "&&", "|", "||",
-    "$"
-  };
-  
-  public static String[] BINARY_OPS_WITHOUT_SPACE = new String[] {
-    ":", "^", "$"
-  };
-  
-  public static String[] UNARY_OPS = new String[] {
-    "!", "-", "+"
-  };
-  
-  public static String[] CONTROL_STATEMENTS = new String[] { "break", "next" };
-
-  @Internal
-  public static String deparse(@Current Context context, SEXP exp, int widthCutoff, boolean backTick, int options, int nlines) {
-    return new DeparsingVisitor(context, options, exp).getResult();
-  }
-  
-  public static String deparseExp(Context context, SEXP exp) {
-    return new DeparsingVisitor(context, 0, exp).getResult();
-  }
-
-  public static String deparseExpWithAttributes(Context context, SEXP sexp) {
-    return new DeparsingVisitor(context, SHOW_ATTRIBUTES, sexp).getResult();
-  }
-
-  private static class DeparsingVisitor extends SexpVisitor<String> {
-
-    private StringBuilder deparsed = new StringBuilder();
-    private Context context;
-    private boolean keepAttributes;
-
-    public DeparsingVisitor(Context context, int options, SEXP exp) {
-      this.context = context;
-      this.keepAttributes = (options & SHOW_ATTRIBUTES) != 0;
-      deparse(exp);
-    }
-
-    public void deparse(SEXP exp) {
-      if(keepAttributes && requiresStructure(exp)) {
-        deparsed.append("structure(");
-        exp.accept(this);
-        deparseAttributes(exp);
-        deparsed.append(")");
-      } else {
-        exp.accept(this);
-      }
-    }
-
-    private void deparseAttributes(SEXP exp) {
-      for(Symbol name : exp.getAttributes().names()) {
-        SEXP value = exp.getAttributes().get(name);
-       // ".Dim", ".Dimnames", ".Names", ".Tsp" and ".Label"
-       // "dim", "dimnames", "names", "tsp" and "levels".
-        if(name == Symbols.DIM) {
-          appendAttribute(".Dim", value);
-        
-        } else if(name == Symbols.DIMNAMES) {
-          appendAttribute(".Dimnames", value);
-        
-        } else if(name == Symbols.NAMES) {
-          appendAttribute(".Names", value);
-        
-        } else if(name == Symbol.get("tsp")) {
-          appendAttribute(".Tsp", value);
-          
-        } else if(name == Symbols.LEVELS) {
-          appendAttribute(".Label", value);
-        
-        } else {
-          appendAttribute(name.getPrintName(), value);
-        }
-      }
-    }
-
-    private void appendAttribute(String name, SEXP value) {
-      deparsed.append(", ").append(name).append(" = ");
-      deparse(value);
-    }
-
-    private boolean requiresStructure(SEXP exp) {
-      // for perhaps arbitrary reasons, attributes of 
-      // function calls are not included in the deparse
-      if(exp instanceof FunctionCall) {
-        return false;
-      }
-<<<<<<< HEAD
-      return !exp.getAttributes().isEmpty();
-=======
-
-      // and for expression objects, only use structure if there
-      // are attributes OTHER than names
-      if(exp instanceof ExpressionVector) {
-        return exp.getAttributes().hasAnyBesidesName() ||
-            hasNamesRequiringSpecialHandling(exp);
-      }
-
-      return !exp.getAttributes().empty();
->>>>>>> fcdd00f4
-    }
-
-    private boolean hasNamesRequiringSpecialHandling(SEXP exp) {
-      AttributeMap attributes = exp.getAttributes();
-      if(!attributes.hasNames()) {
-        return false;
-      }
-      StringVector names = attributes.getNames();
-      for (int i = 0; i < names.length(); i++) {
-        if(names.isElementNA(i)) {
-          return true;
-        }
-      }
-      return false;
-    }
-
-    @Override
-    public void visit(CHARSEXP charExp) {
-      StringLiterals.appendEscaped(deparsed, charExp.getValue());
-    }
-
-    @Override
-    public void visit(ComplexVector vector) {
-      deparseAtomicVector(vector, ElementDeparser.COMPLEX);
-    }
-    
-
-    @Override
-    public void visit(Environment environment) {
-      // this is somewhat random; it's isn't parsable in any case
-      deparsed.append("<environment>");
-    }
-
-    @Override
-    public void visit(BuiltinFunction builtin) {
-      visitPrimitive(builtin);
-    }
-
-
-    @Override
-    public void visitSpecial(SpecialFunction special) {
-      visitPrimitive(special);
-    }
-
-    private void visitPrimitive(PrimitiveFunction builtin) {
-      deparsed.append(".Primitive(\"" + builtin.getName() + "\")");
-    }
-
-    
-    @Override
-    public void visit(IntVector vector) {
-      if(isSequence(vector)) {
-        deparsed.append(vector.getElementAsInt(0))
-          .append(":").append(vector.getElementAsInt(vector.length()-1));
-      } else {
-        deparseAtomicVector(vector, ElementDeparser.INTEGER);
-      }
-    }
-    
-    /**
-     * Checks for the special case in which an IntVector contains
-     * a sequence that can be expressed as x:y
-     */
-    private boolean isSequence(IntVector vector) {
-      if(vector.length() < 2) {
-        return false;
-      }
-      
-      int start = vector.getElementAsInt(0);
-      int end = vector.getElementAsInt(vector.length()-1);
-      int step = (start < end) ? 1 : -1;
-      int expected = start+step;
-      for(int i=1;i!=vector.length();++i) {
-        if(vector.getElementAsInt(i)!=expected) {
-          return false;
-        }
-        expected += step;
-      }
-      return true;
-    }
-
-    @Override
-    public void visit(PairList.Node pairList) {
-      deparseList("pairlist", pairList.namedValues());
-    }
-
-    @Override
-    public void visit(Null nullExpression) {
-      deparsed.append("NULL");
-    }
-
-    @Override
-    public void visit(PrimitiveFunction primitive) {
-      super.visit(primitive);
-    }
-
-    @Override
-    public void visit(Promise promise) {
-      deparse(promise.getExpression());
-    }
-
-    @Override
-    public void visit(DoubleVector vector) {
-      deparseAtomicVector(vector, ElementDeparser.DOUBLE);
-    }
-
-    @Override
-    public void visit(StringVector vector) {
-      deparseAtomicVector(vector, ElementDeparser.STRING);
-    }
-
-    @Override
-    public void visit(LogicalVector vector) {
-      deparseAtomicVector(vector, ElementDeparser.LOGICAL);
-    }
-
-    public void visit(ListVector list) {
-      deparseList("list", list.namedValues());
-    }
-
-    @Override
-    public void visit(ExpressionVector vector) {
-      // Special handling because elements of the expression
-      // are always deparsed WITHOUT attributes
-
-      deparsed.append("expression(");
-      boolean needsComma = false;
-      for(NamedValue namedValue : vector.namedValues()) {
-        if(needsComma) {
-          deparsed.append(", ");
-        } else {
-          needsComma = true;
-        }
-        maybeAppendArgumentName(namedValue, "`NA`");
-        DeparsingVisitor elementVisitor = new DeparsingVisitor(context, 0, namedValue.getValue());
-        deparsed.append(elementVisitor.getResult());
-      }
-      deparsed.append(")");
-    }
-
-    private void deparseList(final String listType, Iterable<NamedValue> list) {
-      deparsed.append(listType + "(");
-      boolean needsComma = false;
-      for(NamedValue namedValue : list) {
-        if(needsComma) {
-          deparsed.append(", ");
-        } else {
-          needsComma = true;
-        }
-        maybeAppendArgumentName(namedValue, "\"NA\"");
-        deparse(namedValue.getValue());
-      }
-      deparsed.append(")");
-    }
-
-    private void maybeAppendArgumentName(NamedValue namedValue, String naNameLiteral) {
-      if(namedValue.hasName()) {
-        String name = namedValue.getName();
-        if(StringVector.isNA(name)) {
-          // This is not actually correct - for example list("NA" = 1) will
-          // evaluate to the a list with a names vector containing the *string* "NA", *not* NA_character_
-          // However, there is actually no way to specify an NA name using this syntax, so we will
-          // just abide by the convention used by GNU R. If "showAttributes" is enabled, then the structure() call
-          // will include the correct representation of NA which will be used during evaluation.
-          deparsed.append(naNameLiteral);
-        } else {
-          deparsed.append(name);
-        }
-        deparsed.append(" = ");
-      }
-    }
-
-    @Override
-    public void visit(FunctionCall call) {
-      if(call.getFunction() instanceof Symbol) {
-        String name = ((Symbol)call.getFunction()).getPrintName();
-        if(name.equals("if")) {
-          deparseIf(call);
-        } else if(name.equals("for")) {
-          deparseFor(call);
-        } else if(name.equals("while")) {
-          deparseWhile(call);
-        } else if(name.equals("repeat")) {
-          deparseRepeat(call);
-        } else if(name.equals("{")) {
-          deparseBracket(call);
-        } else if(name.equals("(")) {
-          deparseParen(call);
-        } else if(is(name, CONTROL_STATEMENTS)) {
-          deparseControlStatement(name);
-        } else if(name.startsWith("%") && name.endsWith("%")) {
-          deparseUserInfixOp(name, call);
-        } else if(call.getArguments().length() == 2 && is(name, BINARY_OPS)) {
-          deparseBinaryOp(name, call.getArguments());
-        } else if(call.getArguments().length() == 1 && is(name, UNARY_OPS)) {
-          deparseUnaryOp(call);
-        } else if(isSubset(name)) {
-          deparseSubset(name, call.getArguments());
-        } else if(name.equals("~")) {
-          deparseTilde(call);
-        } else {
-          deparseNormalCall(call);
-        }
-      } else {
-        deparseNormalCall(call);
-      }
-    }
-
-    private void deparseUserInfixOp(String name, FunctionCall call) {
-      if(call.getArguments().length() == 2) {
-        // only if the function has exactly two arguments do we treat it as an infix operator
-        deparse(call.getArgument(0));
-        deparsed.append(" ").append(name).append(" ");
-        deparse(call.getArgument(1));
-      } else {
-        // otherwise it must be backticked
-        deparsed.append("`").append(name).append("`");
-        deparsed.append("(");
-        deparseArgumentList(call.getArguments().nodes());
-        deparsed.append(")");
-      }
-    }
-
-
-    /**
-     * Deparses 'break' and 'next' statements.
-     */
-    private void deparseControlStatement(String name) {
-      deparsed.append(name);
-    }
-
-    private void deparseSubset(String name, PairList arguments) {
-      deparse(arguments.getElementAsSEXP(0));
-      deparsed.append(name);
-      deparseArgumentList(Iterables.skip(arguments.nodes(), 1));
-      deparsed.append(closingParens(name));
-    }
-
-    private void deparseTilde(FunctionCall call) {
-      PairList arguments = call.getArguments();
-      if(arguments.length() == 1) {
-        deparsed.append("~");
-        deparse(arguments.getElementAsSEXP(0));
-      } else if(arguments.length() == 2) {
-        deparse(arguments.getElementAsSEXP(0));
-        deparsed.append(" ~ ");
-        deparse(arguments.getElementAsSEXP(1));
-      } else {
-        deparseNormalCall(call);
-      }
-    }
-    
-    private String closingParens(String name) {
-      if(name.equals("[")) {
-        return "]";
-      } else if(name.equals("[[")) {
-        return "]]";
-      } else {
-        throw new IllegalArgumentException(name);
-      }
-    }
-
-    private void deparseUnaryOp(FunctionCall call) {
-      deparsed.append(((Symbol) call.getFunction()).getPrintName());
-      deparse(call.getArgument(0));
-    }
-
-    private void deparseBinaryOp(String name, PairList arguments) {
-      deparse(arguments.getElementAsSEXP(0));
-      if(is(name, BINARY_OPS_WITHOUT_SPACE)) {
-        deparsed.append(name);
-      } else {
-        deparsed.append(' ').append(name)
-          .append(' ');
-      }
-      deparse(arguments.getElementAsSEXP(1));
-    }
-
-    private void deparseBracket(FunctionCall call) {
-      deparsed.append("{\n");
-      for (SEXP statement : call.getArguments().values()) {
-        deparse(statement);
-        deparsed.append("\n");
-      }
-      deparsed.append("}");
-    }
-    
-    private void deparseParen(FunctionCall call) {
-      deparsed.append("(");
-      if(call.getArguments().length() == 0) {
-        deparsed.append("NULL");
-      } else {
-        deparse(call.getArgument(0));
-      }
-      deparsed.append(")");
-    }
-    
-    private boolean isSubset(String name) {
-      return name.startsWith("[");
-    }
-    
-    private boolean is(String name, String[] names) {
-      for(String opName : names) {
-        if(opName.equals(name)) {
-          return true;
-        }
-      }
-      return false;
-    }
-
-    private void deparseNormalCall(FunctionCall call) {
-      if(call.getFunction() instanceof Function) {
-        deparsed.append("FUN");
-      } else {
-        deparse(call.getFunction());
-      }
-      deparsed.append("(");
-      deparseArgumentList(call.getArguments().nodes());
-      deparsed.append(")");
-    }
-
-    private void deparseArgumentList(Iterable<PairList.Node> arguments) {
-      boolean needsComma = false;
-      for(PairList.Node argument : arguments) {
-        if(needsComma) {
-          deparsed.append(", ");
-        } else {
-          needsComma = true;
-        }
-        if(argument.hasTag()) {
-          argument.getTag().accept(this);
-          deparsed.append(" = ");
-        }
-        deparse(argument.getValue());
-      }
-    }
-
-    private void deparseIf(FunctionCall call) {
-      deparsed.append("if (");
-      deparse(call.getArgument(0));
-      deparsed.append(") ");
-      deparse(call.getArgument(1));
-      if(call.getArguments().length() == 3) {
-        deparsed.append(" else ");
-        deparse(call.getArgument(2));
-      }
-    }
-    
-    private void deparseRepeat(FunctionCall call) {
-      deparsed.append("repeat ");
-      deparse(call.getArgument(0));
-    }
-    
-    private void deparseFor(FunctionCall call) {
-      deparsed.append("for(");
-      deparse(call.getArgument(0));
-      deparsed.append(" in ");
-      deparse(call.getArgument(1));
-      deparsed.append(") ");
-      deparse(call.getArgument(2));
-    }
-    
-    private void deparseWhile(FunctionCall call) {
-      deparsed.append("while (");
-      deparse(call.getArgument(0));
-      deparsed.append(") ");
-      deparse(call.getArgument(1));
-    }
-    
-    @Override
-    public void visit(Symbol symbol) {
-      if(symbol != Symbol.MISSING_ARG) {
-        String name = symbol.getPrintName();
-        if(Symbols.isValid(name) && !ReservedWords.isReserved(name)) {
-          deparsed.append(name);
-        } else {
-          deparsed.append(BACK_TICK).append(name).append(BACK_TICK);
-        }
-      }
-    }
-    
-    protected void unhandled(SEXP exp) {
-      // TODO: this is just a fallback for missing impl
-      deparsed.append(exp.toString());
-    }
-
-    @Override
-    public String getResult() {
-      return deparsed.toString();
-    }
-
-    public <T> void deparseAtomicVector(AtomicVector vector, ElementDeparser deparser) {
-      if(vector.length() == 0) {
-        deparsed.append(deparser.deparseEmpty());
-      } else if(vector.length() == 1) {
-        if(vector.isElementNA(0)) {
-          deparsed.append(deparser.typedNaLiteral());
-        } else {
-          deparsed.append(deparser.deparse(vector, 0));
-        }
-      } else {
-        String naLiteral = computeNALiteral(vector, deparser);
-        deparsed.append("c(");
-        for(int i=0; i!=vector.length();++i) {
-          if(i > 0) {
-            deparsed.append(", ");
-          }
-          if(vector.isElementNA(i)) {
-            deparsed.append(naLiteral);
-          } else {
-            deparsed.append(deparser.deparse(vector, i));
-          }
-        }
-        deparsed.append(")");
-      }
-    }
-  }
-  
-  /**
-   * If NA values are mixed with non-NA values in an AtomicVector,
-   * we can just use the simple "NA" constant. But if the vector ONLY
-   * contains NA values, then we have to use the typed NA literals otherwise
-   * the result of c() will be logical.
-   */
-  private static String computeNALiteral(Vector x, ElementDeparser deparser) {
-    if(allNA(x)) {
-      return deparser.typedNaLiteral();
-    } else {
-      return "NA";
-    }
-  }
-  
-  private static boolean allNA(Vector x) {
-    for(int i=0;i!=x.length();++i) {
-      if(!x.isElementNA(i)) {
-        return false;
-      }
-    }
-    return true;
-  }
-  
-  private enum ElementDeparser {
-   
-    LOGICAL {
-      @Override
-      String deparse(Vector vector, int index) {
-        return vector.getElementAsRawLogical(index) == 1 ? "TRUE" : "FALSE";
-      }
-
-      @Override
-      String typedNaLiteral() {
-        return "NA";
-      }
-
-      @Override
-      String deparseEmpty() {
-        return "logical(0)";
-      }
-    },
-    INTEGER {
-      @Override
-      String deparse(Vector vector, int index) {
-        return vector.getElementAsInt(index) + "L";
-      }
-
-      @Override
-      String typedNaLiteral() {
-        return "NA_integer_";
-      }
-
-      @Override
-      String deparseEmpty() {
-        return "integer(0)";
-      }
-    },
-    DOUBLE {
-      @Override
-      String deparse(Vector vector, int index) {
-        double value = vector.getElementAsDouble(index);
-        if(Double.isNaN(value)) {
-          return "NaN";
-        } else if(Double.isInfinite(value)) {
-          if(value < 0) {
-            return "-Inf";
-          } else {
-            return "Inf";
-          }
-        } else {
-          return NumericLiterals.toString(value);
-        }
-      }
-
-      @Override
-      String typedNaLiteral() {
-        return "NA_real_";
-      }
-
-      @Override
-      String deparseEmpty() {
-        return "numeric(0)";
-      }
-    },
-    COMPLEX {
-      @Override
-      String deparse(Vector vector, int index) {
-        Complex complex = vector.getElementAsComplex(index);
-        double r = complex.getReal();
-        double i = complex.getImaginary();
-        if(DoubleVector.isFinite(r) && DoubleVector.isFinite(i)) {
-          StringBuilder sb = new StringBuilder();
-          sb.append(NumericLiterals.toString(complex.getReal()));
-          if(complex.getImaginary() >= 0 || Double.isNaN(complex.getImaginary())) {
-            sb.append("+");
-          }
-          sb.append(NumericLiterals.toString(complex.getImaginary())).append("i");
-          return sb.toString();
-        } else {
-          return String.format("complex(real=%s, i=%s)",
-              NumericLiterals.format(r, "NA"),
-              NumericLiterals.format(i, "NA"));
-        }
-      }
-
-      @Override
-      String typedNaLiteral() {
-        return "NA_complex_";
-      }
-
-      @Override
-      String deparseEmpty() {
-        return "complex(0)";
-      }
-    },
-    
-    STRING {
-      @Override
-      String deparse(Vector vector, int index) {
-        return "\"" + vector.getElementAsString(index) + "\"";
-      }
-
-      @Override
-      String typedNaLiteral() {
-        return "NA_character_";
-      }
-      
-      @Override
-      String deparseEmpty() {
-        return "character(0)";
-      }
-    };
-    
-    
-    abstract String deparse(Vector vector, int index);
-    
-    abstract String typedNaLiteral();
-    
-    abstract String deparseEmpty();
-  }
-}
+/**
+ * Renjin : JVM-based interpreter for the R language for the statistical analysis
+ * Copyright © 2010-2016 BeDataDriven Groep B.V. and contributors
+ *
+ * This program is free software; you can redistribute it and/or modify
+ * it under the terms of the GNU General Public License as published by
+ * the Free Software Foundation; either version 2 of the License, or
+ * (at your option) any later version.
+ *
+ * This program is distributed in the hope that it will be useful,
+ * but WITHOUT ANY WARRANTY; without even the implied warranty of
+ * MERCHANTABILITY or FITNESS FOR A PARTICULAR PURPOSE.  See the
+ * GNU General Public License for more details.
+ *
+ * You should have received a copy of the GNU General Public License
+ * along with this program; if not, a copy is available at
+ * https://www.gnu.org/licenses/gpl-2.0.txt
+ */
+package org.renjin.primitives;
+
+
+import org.apache.commons.math.complex.Complex;
+import org.renjin.eval.Context;
+import org.renjin.invoke.annotations.Current;
+import org.renjin.invoke.annotations.Internal;
+import org.renjin.parser.NumericLiterals;
+import org.renjin.parser.StringLiterals;
+import org.renjin.primitives.text.ReservedWords;
+import org.renjin.repackaged.guava.collect.Iterables;
+import org.renjin.sexp.*;
+
+public class Deparse {
+
+  private static final char BACK_TICK = '`';
+
+  public static int KEEP_INTEGER = 1;
+  public static int QUOTE_EXPRESSIONS = 2;
+  public static int SHOW_ATTRIBUTES = 4;
+  public static int USE_SOURCE = 8;
+  public static int WARN_INCOMPLETE = 16;
+  public static int DELAY_PROMISES = 32;
+  public static int KEEP_NA = 64;
+  public static int S_COMPAT = 128;
+  public static int HEX_NUMERIC = 256;
+  public static int DIGITS_16 = 512;
+
+  public static String[] BINARY_OPS = new String[] {
+    "+", "-",  "/",  "*",
+    "^",
+    "<-", "<<-", "=", 
+    "%in%", "%/%", 
+    ":", 
+    "==", "!=", "<", ">", "<=", ">=",
+    "&", "&&", "|", "||",
+    "$"
+  };
+  
+  public static String[] BINARY_OPS_WITHOUT_SPACE = new String[] {
+    ":", "^", "$"
+  };
+  
+  public static String[] UNARY_OPS = new String[] {
+    "!", "-", "+"
+  };
+  
+  public static String[] CONTROL_STATEMENTS = new String[] { "break", "next" };
+
+  @Internal
+  public static String deparse(@Current Context context, SEXP exp, int widthCutoff, boolean backTick, int options, int nlines) {
+    return new DeparsingVisitor(context, options, exp).getResult();
+  }
+  
+  public static String deparseExp(Context context, SEXP exp) {
+    return new DeparsingVisitor(context, 0, exp).getResult();
+  }
+
+  public static String deparseExpWithAttributes(Context context, SEXP sexp) {
+    return new DeparsingVisitor(context, SHOW_ATTRIBUTES, sexp).getResult();
+  }
+
+  private static class DeparsingVisitor extends SexpVisitor<String> {
+
+    private StringBuilder deparsed = new StringBuilder();
+    private Context context;
+    private boolean keepAttributes;
+
+    public DeparsingVisitor(Context context, int options, SEXP exp) {
+      this.context = context;
+      this.keepAttributes = (options & SHOW_ATTRIBUTES) != 0;
+      deparse(exp);
+    }
+
+    public void deparse(SEXP exp) {
+      if(keepAttributes && requiresStructure(exp)) {
+        deparsed.append("structure(");
+        exp.accept(this);
+        deparseAttributes(exp);
+        deparsed.append(")");
+      } else {
+        exp.accept(this);
+      }
+    }
+
+    private void deparseAttributes(SEXP exp) {
+      for(Symbol name : exp.getAttributes().names()) {
+        SEXP value = exp.getAttributes().get(name);
+       // ".Dim", ".Dimnames", ".Names", ".Tsp" and ".Label"
+       // "dim", "dimnames", "names", "tsp" and "levels".
+        if(name == Symbols.DIM) {
+          appendAttribute(".Dim", value);
+        
+        } else if(name == Symbols.DIMNAMES) {
+          appendAttribute(".Dimnames", value);
+        
+        } else if(name == Symbols.NAMES) {
+          appendAttribute(".Names", value);
+        
+        } else if(name == Symbol.get("tsp")) {
+          appendAttribute(".Tsp", value);
+          
+        } else if(name == Symbols.LEVELS) {
+          appendAttribute(".Label", value);
+        
+        } else {
+          appendAttribute(name.getPrintName(), value);
+        }
+      }
+    }
+
+    private void appendAttribute(String name, SEXP value) {
+      deparsed.append(", ").append(name).append(" = ");
+      deparse(value);
+    }
+
+    private boolean requiresStructure(SEXP exp) {
+      // for perhaps arbitrary reasons, attributes of 
+      // function calls are not included in the deparse
+      if(exp instanceof FunctionCall) {
+        return false;
+      }
+
+      // and for expression objects, only use structure if there
+      // are attributes OTHER than names
+      if(exp instanceof ExpressionVector) {
+        return exp.getAttributes().hasAnyBesidesName() ||
+            hasNamesRequiringSpecialHandling(exp);
+      }
+
+      return !exp.getAttributes().isEmpty();
+    }
+
+    private boolean hasNamesRequiringSpecialHandling(SEXP exp) {
+      AttributeMap attributes = exp.getAttributes();
+      if(!attributes.hasNames()) {
+        return false;
+      }
+      StringVector names = attributes.getNames();
+      for (int i = 0; i < names.length(); i++) {
+        if(names.isElementNA(i)) {
+          return true;
+        }
+      }
+      return false;
+    }
+
+    @Override
+    public void visit(CHARSEXP charExp) {
+      StringLiterals.appendEscaped(deparsed, charExp.getValue());
+    }
+
+    @Override
+    public void visit(ComplexVector vector) {
+      deparseAtomicVector(vector, ElementDeparser.COMPLEX);
+    }
+    
+
+    @Override
+    public void visit(Environment environment) {
+      // this is somewhat random; it's isn't parsable in any case
+      deparsed.append("<environment>");
+    }
+
+    @Override
+    public void visit(BuiltinFunction builtin) {
+      visitPrimitive(builtin);
+    }
+
+
+    @Override
+    public void visitSpecial(SpecialFunction special) {
+      visitPrimitive(special);
+    }
+
+    private void visitPrimitive(PrimitiveFunction builtin) {
+      deparsed.append(".Primitive(\"" + builtin.getName() + "\")");
+    }
+
+    
+    @Override
+    public void visit(IntVector vector) {
+      if(isSequence(vector)) {
+        deparsed.append(vector.getElementAsInt(0))
+          .append(":").append(vector.getElementAsInt(vector.length()-1));
+      } else {
+        deparseAtomicVector(vector, ElementDeparser.INTEGER);
+      }
+    }
+    
+    /**
+     * Checks for the special case in which an IntVector contains
+     * a sequence that can be expressed as x:y
+     */
+    private boolean isSequence(IntVector vector) {
+      if(vector.length() < 2) {
+        return false;
+      }
+      
+      int start = vector.getElementAsInt(0);
+      int end = vector.getElementAsInt(vector.length()-1);
+      int step = (start < end) ? 1 : -1;
+      int expected = start+step;
+      for(int i=1;i!=vector.length();++i) {
+        if(vector.getElementAsInt(i)!=expected) {
+          return false;
+        }
+        expected += step;
+      }
+      return true;
+    }
+
+    @Override
+    public void visit(PairList.Node pairList) {
+      deparseList("pairlist", pairList.namedValues());
+    }
+
+    @Override
+    public void visit(Null nullExpression) {
+      deparsed.append("NULL");
+    }
+
+    @Override
+    public void visit(PrimitiveFunction primitive) {
+      super.visit(primitive);
+    }
+
+    @Override
+    public void visit(Promise promise) {
+      deparse(promise.getExpression());
+    }
+
+    @Override
+    public void visit(DoubleVector vector) {
+      deparseAtomicVector(vector, ElementDeparser.DOUBLE);
+    }
+
+    @Override
+    public void visit(StringVector vector) {
+      deparseAtomicVector(vector, ElementDeparser.STRING);
+    }
+
+    @Override
+    public void visit(LogicalVector vector) {
+      deparseAtomicVector(vector, ElementDeparser.LOGICAL);
+    }
+
+    public void visit(ListVector list) {
+      deparseList("list", list.namedValues());
+    }
+
+    @Override
+    public void visit(ExpressionVector vector) {
+      // Special handling because elements of the expression
+      // are always deparsed WITHOUT attributes
+
+      deparsed.append("expression(");
+      boolean needsComma = false;
+      for(NamedValue namedValue : vector.namedValues()) {
+        if(needsComma) {
+          deparsed.append(", ");
+        } else {
+          needsComma = true;
+        }
+        maybeAppendArgumentName(namedValue, "`NA`");
+        DeparsingVisitor elementVisitor = new DeparsingVisitor(context, 0, namedValue.getValue());
+        deparsed.append(elementVisitor.getResult());
+      }
+      deparsed.append(")");
+    }
+
+    private void deparseList(final String listType, Iterable<NamedValue> list) {
+      deparsed.append(listType + "(");
+      boolean needsComma = false;
+      for(NamedValue namedValue : list) {
+        if(needsComma) {
+          deparsed.append(", ");
+        } else {
+          needsComma = true;
+        }
+        maybeAppendArgumentName(namedValue, "\"NA\"");
+        deparse(namedValue.getValue());
+      }
+      deparsed.append(")");
+    }
+
+    private void maybeAppendArgumentName(NamedValue namedValue, String naNameLiteral) {
+      if(namedValue.hasName()) {
+        String name = namedValue.getName();
+        if(StringVector.isNA(name)) {
+          // This is not actually correct - for example list("NA" = 1) will
+          // evaluate to the a list with a names vector containing the *string* "NA", *not* NA_character_
+          // However, there is actually no way to specify an NA name using this syntax, so we will
+          // just abide by the convention used by GNU R. If "showAttributes" is enabled, then the structure() call
+          // will include the correct representation of NA which will be used during evaluation.
+          deparsed.append(naNameLiteral);
+        } else {
+          deparsed.append(name);
+        }
+        deparsed.append(" = ");
+      }
+    }
+
+    @Override
+    public void visit(FunctionCall call) {
+      if(call.getFunction() instanceof Symbol) {
+        String name = ((Symbol)call.getFunction()).getPrintName();
+        if(name.equals("if")) {
+          deparseIf(call);
+        } else if(name.equals("for")) {
+          deparseFor(call);
+        } else if(name.equals("while")) {
+          deparseWhile(call);
+        } else if(name.equals("repeat")) {
+          deparseRepeat(call);
+        } else if(name.equals("{")) {
+          deparseBracket(call);
+        } else if(name.equals("(")) {
+          deparseParen(call);
+        } else if(is(name, CONTROL_STATEMENTS)) {
+          deparseControlStatement(name);
+        } else if(name.startsWith("%") && name.endsWith("%")) {
+          deparseUserInfixOp(name, call);
+        } else if(call.getArguments().length() == 2 && is(name, BINARY_OPS)) {
+          deparseBinaryOp(name, call.getArguments());
+        } else if(call.getArguments().length() == 1 && is(name, UNARY_OPS)) {
+          deparseUnaryOp(call);
+        } else if(isSubset(name)) {
+          deparseSubset(name, call.getArguments());
+        } else if(name.equals("~")) {
+          deparseTilde(call);
+        } else {
+          deparseNormalCall(call);
+        }
+      } else {
+        deparseNormalCall(call);
+      }
+    }
+
+    private void deparseUserInfixOp(String name, FunctionCall call) {
+      if(call.getArguments().length() == 2) {
+        // only if the function has exactly two arguments do we treat it as an infix operator
+        deparse(call.getArgument(0));
+        deparsed.append(" ").append(name).append(" ");
+        deparse(call.getArgument(1));
+      } else {
+        // otherwise it must be backticked
+        deparsed.append("`").append(name).append("`");
+        deparsed.append("(");
+        deparseArgumentList(call.getArguments().nodes());
+        deparsed.append(")");
+      }
+    }
+
+
+    /**
+     * Deparses 'break' and 'next' statements.
+     */
+    private void deparseControlStatement(String name) {
+      deparsed.append(name);
+    }
+
+    private void deparseSubset(String name, PairList arguments) {
+      deparse(arguments.getElementAsSEXP(0));
+      deparsed.append(name);
+      deparseArgumentList(Iterables.skip(arguments.nodes(), 1));
+      deparsed.append(closingParens(name));
+    }
+
+    private void deparseTilde(FunctionCall call) {
+      PairList arguments = call.getArguments();
+      if(arguments.length() == 1) {
+        deparsed.append("~");
+        deparse(arguments.getElementAsSEXP(0));
+      } else if(arguments.length() == 2) {
+        deparse(arguments.getElementAsSEXP(0));
+        deparsed.append(" ~ ");
+        deparse(arguments.getElementAsSEXP(1));
+      } else {
+        deparseNormalCall(call);
+      }
+    }
+    
+    private String closingParens(String name) {
+      if(name.equals("[")) {
+        return "]";
+      } else if(name.equals("[[")) {
+        return "]]";
+      } else {
+        throw new IllegalArgumentException(name);
+      }
+    }
+
+    private void deparseUnaryOp(FunctionCall call) {
+      deparsed.append(((Symbol) call.getFunction()).getPrintName());
+      deparse(call.getArgument(0));
+    }
+
+    private void deparseBinaryOp(String name, PairList arguments) {
+      deparse(arguments.getElementAsSEXP(0));
+      if(is(name, BINARY_OPS_WITHOUT_SPACE)) {
+        deparsed.append(name);
+      } else {
+        deparsed.append(' ').append(name)
+          .append(' ');
+      }
+      deparse(arguments.getElementAsSEXP(1));
+    }
+
+    private void deparseBracket(FunctionCall call) {
+      deparsed.append("{\n");
+      for (SEXP statement : call.getArguments().values()) {
+        deparse(statement);
+        deparsed.append("\n");
+      }
+      deparsed.append("}");
+    }
+    
+    private void deparseParen(FunctionCall call) {
+      deparsed.append("(");
+      if(call.getArguments().length() == 0) {
+        deparsed.append("NULL");
+      } else {
+        deparse(call.getArgument(0));
+      }
+      deparsed.append(")");
+    }
+    
+    private boolean isSubset(String name) {
+      return name.startsWith("[");
+    }
+    
+    private boolean is(String name, String[] names) {
+      for(String opName : names) {
+        if(opName.equals(name)) {
+          return true;
+        }
+      }
+      return false;
+    }
+
+    private void deparseNormalCall(FunctionCall call) {
+      if(call.getFunction() instanceof Function) {
+        deparsed.append("FUN");
+      } else {
+        deparse(call.getFunction());
+      }
+      deparsed.append("(");
+      deparseArgumentList(call.getArguments().nodes());
+      deparsed.append(")");
+    }
+
+    private void deparseArgumentList(Iterable<PairList.Node> arguments) {
+      boolean needsComma = false;
+      for(PairList.Node argument : arguments) {
+        if(needsComma) {
+          deparsed.append(", ");
+        } else {
+          needsComma = true;
+        }
+        if(argument.hasTag()) {
+          argument.getTag().accept(this);
+          deparsed.append(" = ");
+        }
+        deparse(argument.getValue());
+      }
+    }
+
+    private void deparseIf(FunctionCall call) {
+      deparsed.append("if (");
+      deparse(call.getArgument(0));
+      deparsed.append(") ");
+      deparse(call.getArgument(1));
+      if(call.getArguments().length() == 3) {
+        deparsed.append(" else ");
+        deparse(call.getArgument(2));
+      }
+    }
+    
+    private void deparseRepeat(FunctionCall call) {
+      deparsed.append("repeat ");
+      deparse(call.getArgument(0));
+    }
+    
+    private void deparseFor(FunctionCall call) {
+      deparsed.append("for(");
+      deparse(call.getArgument(0));
+      deparsed.append(" in ");
+      deparse(call.getArgument(1));
+      deparsed.append(") ");
+      deparse(call.getArgument(2));
+    }
+    
+    private void deparseWhile(FunctionCall call) {
+      deparsed.append("while (");
+      deparse(call.getArgument(0));
+      deparsed.append(") ");
+      deparse(call.getArgument(1));
+    }
+    
+    @Override
+    public void visit(Symbol symbol) {
+      if(symbol != Symbol.MISSING_ARG) {
+        String name = symbol.getPrintName();
+        if(Symbols.isValid(name) && !ReservedWords.isReserved(name)) {
+          deparsed.append(name);
+        } else {
+          deparsed.append(BACK_TICK).append(name).append(BACK_TICK);
+        }
+      }
+    }
+    
+    protected void unhandled(SEXP exp) {
+      // TODO: this is just a fallback for missing impl
+      deparsed.append(exp.toString());
+    }
+
+    @Override
+    public String getResult() {
+      return deparsed.toString();
+    }
+
+    public <T> void deparseAtomicVector(AtomicVector vector, ElementDeparser deparser) {
+      if(vector.length() == 0) {
+        deparsed.append(deparser.deparseEmpty());
+      } else if(vector.length() == 1) {
+        if(vector.isElementNA(0)) {
+          deparsed.append(deparser.typedNaLiteral());
+        } else {
+          deparsed.append(deparser.deparse(vector, 0));
+        }
+      } else {
+        String naLiteral = computeNALiteral(vector, deparser);
+        deparsed.append("c(");
+        for(int i=0; i!=vector.length();++i) {
+          if(i > 0) {
+            deparsed.append(", ");
+          }
+          if(vector.isElementNA(i)) {
+            deparsed.append(naLiteral);
+          } else {
+            deparsed.append(deparser.deparse(vector, i));
+          }
+        }
+        deparsed.append(")");
+      }
+    }
+  }
+  
+  /**
+   * If NA values are mixed with non-NA values in an AtomicVector,
+   * we can just use the simple "NA" constant. But if the vector ONLY
+   * contains NA values, then we have to use the typed NA literals otherwise
+   * the result of c() will be logical.
+   */
+  private static String computeNALiteral(Vector x, ElementDeparser deparser) {
+    if(allNA(x)) {
+      return deparser.typedNaLiteral();
+    } else {
+      return "NA";
+    }
+  }
+  
+  private static boolean allNA(Vector x) {
+    for(int i=0;i!=x.length();++i) {
+      if(!x.isElementNA(i)) {
+        return false;
+      }
+    }
+    return true;
+  }
+  
+  private enum ElementDeparser {
+   
+    LOGICAL {
+      @Override
+      String deparse(Vector vector, int index) {
+        return vector.getElementAsRawLogical(index) == 1 ? "TRUE" : "FALSE";
+      }
+
+      @Override
+      String typedNaLiteral() {
+        return "NA";
+      }
+
+      @Override
+      String deparseEmpty() {
+        return "logical(0)";
+      }
+    },
+    INTEGER {
+      @Override
+      String deparse(Vector vector, int index) {
+        return vector.getElementAsInt(index) + "L";
+      }
+
+      @Override
+      String typedNaLiteral() {
+        return "NA_integer_";
+      }
+
+      @Override
+      String deparseEmpty() {
+        return "integer(0)";
+      }
+    },
+    DOUBLE {
+      @Override
+      String deparse(Vector vector, int index) {
+        double value = vector.getElementAsDouble(index);
+        if(Double.isNaN(value)) {
+          return "NaN";
+        } else if(Double.isInfinite(value)) {
+          if(value < 0) {
+            return "-Inf";
+          } else {
+            return "Inf";
+          }
+        } else {
+          return NumericLiterals.toString(value);
+        }
+      }
+
+      @Override
+      String typedNaLiteral() {
+        return "NA_real_";
+      }
+
+      @Override
+      String deparseEmpty() {
+        return "numeric(0)";
+      }
+    },
+    COMPLEX {
+      @Override
+      String deparse(Vector vector, int index) {
+        Complex complex = vector.getElementAsComplex(index);
+        double r = complex.getReal();
+        double i = complex.getImaginary();
+        if(DoubleVector.isFinite(r) && DoubleVector.isFinite(i)) {
+          StringBuilder sb = new StringBuilder();
+          sb.append(NumericLiterals.toString(complex.getReal()));
+          if(complex.getImaginary() >= 0 || Double.isNaN(complex.getImaginary())) {
+            sb.append("+");
+          }
+          sb.append(NumericLiterals.toString(complex.getImaginary())).append("i");
+          return sb.toString();
+        } else {
+          return String.format("complex(real=%s, i=%s)",
+              NumericLiterals.format(r, "NA"),
+              NumericLiterals.format(i, "NA"));
+        }
+      }
+
+      @Override
+      String typedNaLiteral() {
+        return "NA_complex_";
+      }
+
+      @Override
+      String deparseEmpty() {
+        return "complex(0)";
+      }
+    },
+    
+    STRING {
+      @Override
+      String deparse(Vector vector, int index) {
+        return "\"" + vector.getElementAsString(index) + "\"";
+      }
+
+      @Override
+      String typedNaLiteral() {
+        return "NA_character_";
+      }
+      
+      @Override
+      String deparseEmpty() {
+        return "character(0)";
+      }
+    };
+    
+    
+    abstract String deparse(Vector vector, int index);
+    
+    abstract String typedNaLiteral();
+    
+    abstract String deparseEmpty();
+  }
+}