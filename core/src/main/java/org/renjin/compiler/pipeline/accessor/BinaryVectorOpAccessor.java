package org.renjin.compiler.pipeline.accessor;

<<<<<<< HEAD
=======
import com.google.common.base.Optional;
import org.objectweb.asm.Label;
import org.objectweb.asm.MethodVisitor;
import org.objectweb.asm.Type;
>>>>>>> 69da37a3
import org.renjin.compiler.pipeline.ComputeMethod;
import org.renjin.compiler.pipeline.DeferredNode;
import org.renjin.repackaged.asm.MethodVisitor;
import org.renjin.repackaged.asm.Opcodes;
import org.renjin.repackaged.asm.Type;
import org.renjin.sexp.Vector;

import java.lang.reflect.Method;
import java.lang.reflect.Modifier;
import java.util.Arrays;

import static org.renjin.repackaged.asm.Opcodes.*;

public class BinaryVectorOpAccessor extends Accessor {

  private Accessor[] operandAccessors = new Accessor[2];
  private int lengthLocal1;
  private int lengthLocal2;
  private int lengthLocal;
  private Method applyMethod;
<<<<<<< HEAD
  private Class<?> operandType;
=======
  private Class argumentType;
>>>>>>> 69da37a3

  public BinaryVectorOpAccessor(DeferredNode node, InputGraph inputGraph) {
    this.operandAccessors[0] = Accessors.create(node.getOperands().get(0), inputGraph);
    this.operandAccessors[1] = Accessors.create(node.getOperands().get(1), inputGraph);
    applyMethod = findStaticApply(node.getVector());
    assert applyMethod != null;
<<<<<<< HEAD

    operandType = applyMethod.getParameterTypes()[0];
=======
    argumentType = applyMethod.getParameterTypes()[0];
>>>>>>> 69da37a3
  }

  public static boolean accept(DeferredNode node) {
    return findStaticApply(node.getVector()) != null;
  }

  private static Method findStaticApply(Vector vector) {
    for (Method method : vector.getClass().getMethods()) {
      if (method.getName().equals("compute") &&
              Modifier.isPublic(method.getModifiers()) &&
<<<<<<< HEAD
              Modifier.isStatic(method.getModifiers()) &&
              method.getParameterTypes().length == 2) {
        
        if (supportedType(method.getReturnType()) &&
            supportedType(method.getParameterTypes()[0]) &&
            method.getParameterTypes()[0].equals(method.getParameterTypes()[1]) ) {
=======
              Modifier.isStatic(method.getModifiers())) {

        if (Arrays.equals(method.getParameterTypes(), new Class[]{double.class, double.class}) ||
                Arrays.equals(method.getParameterTypes(), new Class[]{int.class, int.class})) {

>>>>>>> 69da37a3
          return method;
        }
      }

    }
    return null;
  }

  @Override
  public void init(ComputeMethod method) {
    MethodVisitor mv = method.getVisitor();
    operandAccessors[0].init(method);
    operandAccessors[1].init(method);
    lengthLocal1 = method.reserveLocal(1);
    lengthLocal2 = method.reserveLocal(1);
    lengthLocal = method.reserveLocal(1);
    operandAccessors[0].pushLength(method);
    mv.visitInsn(DUP);
    mv.visitVarInsn(ISTORE, lengthLocal1);
    operandAccessors[1].pushLength(method);
    mv.visitInsn(DUP);
    mv.visitVarInsn(ISTORE, lengthLocal2);
    method.getVisitor().visitMethodInsn(INVOKESTATIC, "java/lang/Math", "max", "(II)I", false);
    mv.visitVarInsn(ISTORE, lengthLocal);
  }

  @Override
  public void pushLength(ComputeMethod method) {
    method.getVisitor().visitVarInsn(ILOAD, lengthLocal);
  }

<<<<<<< HEAD

  private void pushDoubleArguments(ComputeMethod method) {
    
    // At this point:
    // The index must be the top of the stack
    
=======
  @Override
  public void pushElementAsInt(ComputeMethod method, Optional<Label> integerNaLabel) {
    if (argumentType.equals(double.class)) {
      computeDouble(method, integerNaLabel);
      method.getVisitor().visitInsn(D2I);
    } else if(argumentType.equals(int.class)) {
      computeInt(method, integerNaLabel);
    } else {
      throw new UnsupportedOperationException();
    }
  }

  @Override
  public boolean mustCheckForIntegerNAs() {
    return operandAccessor1.mustCheckForIntegerNAs() || operandAccessor2.mustCheckForIntegerNAs();
  }

  @Override
  public void pushElementAsDouble(ComputeMethod method, Optional<Label> naIntegerLabel) {
    if (argumentType.equals(double.class)) {
      computeDouble(method, naIntegerLabel);
    } else if (argumentType.equals(int.class)) {
      computeInt(method, naIntegerLabel);
      method.getVisitor().visitInsn(I2D);
    } else {
      throw new UnsupportedOperationException(argumentType.getName());
    }
  }


  private void computeInt(ComputeMethod method, Optional<Label> naLabel) {

    // If we've been asked to handle NA checking, then we have to set up our
    // internal NA handler block to handle the case that one of the arguments
    // is NA so that we can clean up the stack before jumping to the outer naLabel.

    // The Java bytecode verifier will not accept that multiple execution paths
    // arrive at the same point with different types on the stack.

    Optional<Label> argNaLabel = Optional.absent();
    if(naLabel.isPresent() &&
            (operandAccessor1.mustCheckForIntegerNAs() || operandAccessor2.mustCheckForIntegerNAs())) {
      argNaLabel = Optional.of(new Label());
    }

    Optional<Label> done = Optional.absent();
    if(argNaLabel.isPresent()) {
      done = Optional.of(new Label());
    }

>>>>>>> 69da37a3
    MethodVisitor mv = method.getVisitor();
    mv.visitInsn(DUP); // keep the index on the stack for the next operand
    
    mv.visitVarInsn(ILOAD, lengthLocal1);
    // stack => { index, index, length1 }
    mv.visitInsn(IREM);
    // stack => { index, index1 }
<<<<<<< HEAD
    operandAccessors[0].pushDouble(method);
    
    // stack => { index, [value1, value1] }
    mv.visitInsn(DUP2_X1); // next two instructions equivalent to swap
    mv.visitInsn(POP2);
=======

    operandAccessor1.pushElementAsInt(method, argNaLabel);

    // stack => { index, value1 }
    mv.visitInsn(SWAP);
>>>>>>> 69da37a3
    // stack => { value1, index}
    mv.visitVarInsn(ILOAD, lengthLocal2);
    // stack => { value1, index, length2 }
    mv.visitInsn(IREM);
    // stack => { value1, index2 }
<<<<<<< HEAD
    operandAccessors[1].pushDouble(method);
    // stack => { value1, value2}

  }

  private void pushIntArguments(ComputeMethod method) {

    // At this point:
    // The index must be the top of the stack

    MethodVisitor mv = method.getVisitor();
    mv.visitInsn(DUP); // keep the index on the stack for the next operand

    mv.visitVarInsn(ILOAD, lengthLocal1);
    // stack => { index, index, length1 }
    mv.visitInsn(IREM);
    // stack => { index, index1 }
    operandAccessors[0].pushInt(method);

    // stack => { index, value1 }
    mv.visitInsn(SWAP);

    // stack => { value1, index}
    mv.visitVarInsn(ILOAD, lengthLocal2);
    // stack => { value1, index, length2 }
    mv.visitInsn(IREM);
    // stack => { value1, index2 }
    operandAccessors[1].pushInt(method);
=======

    operandAccessor2.pushElementAsInt(method, argNaLabel);
>>>>>>> 69da37a3
    // stack => { value1, value2}
  }
  
  private void pushComputation(ComputeMethod method) {
    if(operandType.equals(double.class)) {
      pushDoubleArguments(method);
    } else if(operandType.equals(int.class)) {
      pushIntArguments(method);
    } else {
      throw new IllegalStateException("operandType: " + operandType);
    }

    method.getVisitor().visitMethodInsn(INVOKESTATIC,
        Type.getInternalName(applyMethod.getDeclaringClass()),
        applyMethod.getName(),
        Type.getMethodDescriptor(applyMethod), false);
  }


<<<<<<< HEAD
  @Override
  public void pushDouble(ComputeMethod method) {
    pushComputation(method);
    
    if(applyMethod.getReturnType().equals(int.class)) {
      method.getVisitor().visitInsn(Opcodes.I2D);
    } else if(applyMethod.getReturnType().equals(double.class)) {
      // NOOP
    } else {
      throw new UnsupportedOperationException("returnType: " + applyMethod.getReturnType());
    }
  }

  @Override
  public void pushInt(ComputeMethod method) {
    pushComputation(method);

    if(applyMethod.getReturnType().equals(int.class)) {
      // NOOP
    } else if(applyMethod.getReturnType().equals(double.class)) {
      method.getVisitor().visitInsn(Opcodes.D2I);
    } else {
      throw new UnsupportedOperationException("returnType: " + applyMethod.getReturnType());
    }  
=======
    if(done.isPresent()) {
      mv.visitJumpInsn(GOTO, done.get());
    }

    if(argNaLabel.isPresent()) {
      mv.visitLabel(argNaLabel.get());
      // upon arriving here, the stack either contains
      // { index, value1 } if is.na(arg1), or
      // { value1, value2 } if !is.na(arg1) && is.na(arg2).
      // in either case, we have to get rid of one of the ints
      // so that we jump to the outer na block, there is exactly
      // one extra int on the stack as expected.
      mv.visitInsn(POP);
      mv.visitJumpInsn(GOTO, naLabel.get());
    }

    if(done.isPresent()) {
      mv.visitLabel(done.get());
    }
  }

  private void computeDouble(ComputeMethod method, Optional<Label> integerNaLabel) {


    // If we've been asked to handle NA checking, then it gets even more complicated
    // than above because the stack will look different depending on which argument is NA,
    // because the double value of the first operand we push onto the stack requires
    // two positions on the stack.


    Optional<Label> argNaLabel1 = Optional.absent();
    if(integerNaLabel.isPresent() && operandAccessor1.mustCheckForIntegerNAs()) {
      argNaLabel1 = Optional.of(new Label());
    }

    Optional<Label> argNaLabel2 = Optional.absent();
    if(integerNaLabel.isPresent() && operandAccessor2.mustCheckForIntegerNAs()) {
      argNaLabel2 = Optional.of(new Label());
    }

    Optional<Label> done = Optional.absent();
    if(argNaLabel1.isPresent() || argNaLabel2.isPresent()) {
      done = Optional.of(new Label());
    }


    MethodVisitor mv = method.getVisitor();
    mv.visitInsn(DUP);
    mv.visitVarInsn(ILOAD, lengthLocal1);
    // stack => { index, index, length1 }
    mv.visitInsn(IREM);
    // stack => { index, index1 }
    operandAccessor1.pushElementAsDouble(method, argNaLabel1);

    // stack => { index, [value1, value1] }
    mv.visitInsn(DUP2_X1); // next two instructions equivalent to swap
    mv.visitInsn(POP2);
    // stack => { value1, value1, index}
    mv.visitVarInsn(ILOAD, lengthLocal2);
    // stack => { value1, value1, index, length2 }
    mv.visitInsn(IREM);
    // stack => { value1, value1, index2 }
    operandAccessor2.pushElementAsDouble(method, argNaLabel2);
    // stack => { value1, value2}


    mv.visitMethodInsn(INVOKESTATIC,
            Type.getInternalName(applyMethod.getDeclaringClass()),
            applyMethod.getName(),
            Type.getMethodDescriptor(applyMethod));

    if(done.isPresent()) {
      mv.visitJumpInsn(GOTO, done.get());
    }

    if(argNaLabel1.isPresent()) {
      mv.visitLabel(argNaLabel1.get());
      // upon arriving here, the stack contains
      // { index, value1::int } if is.na(arg1)
      // get rid of one of the ints
      // so that we jump to the outer na block, there is exactly
      // one extra int on the stack as expected.
      mv.visitInsn(POP);
      mv.visitJumpInsn(GOTO, integerNaLabel.get());
    }

    if(argNaLabel2.isPresent()) {
      mv.visitLabel(argNaLabel2.get());
      
      // upon arriving here, the stack contains
      // {value1, value1}, value2::int if is.na(arg2)
      // because the first value has already been converted to a double,
      // which occupies two slots on the stack
      mv.visitInsn(POP);
      mv.visitInsn(POP2);
      mv.visitInsn(ICONST_0);
      mv.visitJumpInsn(GOTO, integerNaLabel.get());
    }
    

    if(done.isPresent()) {
      mv.visitLabel(done.get());
    }
>>>>>>> 69da37a3
  }
}<|MERGE_RESOLUTION|>--- conflicted
+++ resolved
@@ -1,17 +1,12 @@
 package org.renjin.compiler.pipeline.accessor;
 
-<<<<<<< HEAD
-=======
-import com.google.common.base.Optional;
-import org.objectweb.asm.Label;
-import org.objectweb.asm.MethodVisitor;
-import org.objectweb.asm.Type;
->>>>>>> 69da37a3
+import org.renjin.repackaged.asm.Opcodes;
+import org.renjin.repackaged.guava.base.Optional;
+import org.renjin.repackaged.asm.Label;
+import org.renjin.repackaged.asm.MethodVisitor;
+import org.renjin.repackaged.asm.Type;
 import org.renjin.compiler.pipeline.ComputeMethod;
 import org.renjin.compiler.pipeline.DeferredNode;
-import org.renjin.repackaged.asm.MethodVisitor;
-import org.renjin.repackaged.asm.Opcodes;
-import org.renjin.repackaged.asm.Type;
 import org.renjin.sexp.Vector;
 
 import java.lang.reflect.Method;
@@ -27,23 +22,14 @@
   private int lengthLocal2;
   private int lengthLocal;
   private Method applyMethod;
-<<<<<<< HEAD
-  private Class<?> operandType;
-=======
   private Class argumentType;
->>>>>>> 69da37a3
 
   public BinaryVectorOpAccessor(DeferredNode node, InputGraph inputGraph) {
     this.operandAccessors[0] = Accessors.create(node.getOperands().get(0), inputGraph);
     this.operandAccessors[1] = Accessors.create(node.getOperands().get(1), inputGraph);
     applyMethod = findStaticApply(node.getVector());
     assert applyMethod != null;
-<<<<<<< HEAD
-
-    operandType = applyMethod.getParameterTypes()[0];
-=======
     argumentType = applyMethod.getParameterTypes()[0];
->>>>>>> 69da37a3
   }
 
   public static boolean accept(DeferredNode node) {
@@ -54,24 +40,15 @@
     for (Method method : vector.getClass().getMethods()) {
       if (method.getName().equals("compute") &&
               Modifier.isPublic(method.getModifiers()) &&
-<<<<<<< HEAD
               Modifier.isStatic(method.getModifiers()) &&
               method.getParameterTypes().length == 2) {
         
         if (supportedType(method.getReturnType()) &&
             supportedType(method.getParameterTypes()[0]) &&
-            method.getParameterTypes()[0].equals(method.getParameterTypes()[1]) ) {
-=======
-              Modifier.isStatic(method.getModifiers())) {
-
-        if (Arrays.equals(method.getParameterTypes(), new Class[]{double.class, double.class}) ||
-                Arrays.equals(method.getParameterTypes(), new Class[]{int.class, int.class})) {
-
->>>>>>> 69da37a3
+            supportedType(method.getParameterTypes()[1])) {
           return method;
         }
       }
-
     }
     return null;
   }
@@ -99,29 +76,21 @@
     method.getVisitor().visitVarInsn(ILOAD, lengthLocal);
   }
 
-<<<<<<< HEAD
-
-  private void pushDoubleArguments(ComputeMethod method) {
-    
-    // At this point:
-    // The index must be the top of the stack
-    
-=======
   @Override
   public void pushElementAsInt(ComputeMethod method, Optional<Label> integerNaLabel) {
     if (argumentType.equals(double.class)) {
       computeDouble(method, integerNaLabel);
-      method.getVisitor().visitInsn(D2I);
     } else if(argumentType.equals(int.class)) {
       computeInt(method, integerNaLabel);
     } else {
       throw new UnsupportedOperationException();
     }
+    cast(method.getVisitor(), applyMethod.getReturnType(), int.class);
   }
 
   @Override
   public boolean mustCheckForIntegerNAs() {
-    return operandAccessor1.mustCheckForIntegerNAs() || operandAccessor2.mustCheckForIntegerNAs();
+    return operandAccessors[0].mustCheckForIntegerNAs() || operandAccessors[1].mustCheckForIntegerNAs();
   }
 
   @Override
@@ -130,10 +99,10 @@
       computeDouble(method, naIntegerLabel);
     } else if (argumentType.equals(int.class)) {
       computeInt(method, naIntegerLabel);
-      method.getVisitor().visitInsn(I2D);
     } else {
       throw new UnsupportedOperationException(argumentType.getName());
     }
+    cast(method.getVisitor(), applyMethod.getReturnType(), double.class);
   }
 
 
@@ -148,7 +117,7 @@
 
     Optional<Label> argNaLabel = Optional.absent();
     if(naLabel.isPresent() &&
-            (operandAccessor1.mustCheckForIntegerNAs() || operandAccessor2.mustCheckForIntegerNAs())) {
+            (operandAccessors[0].mustCheckForIntegerNAs() || operandAccessors[1].mustCheckForIntegerNAs())) {
       argNaLabel = Optional.of(new Label());
     }
 
@@ -157,110 +126,31 @@
       done = Optional.of(new Label());
     }
 
->>>>>>> 69da37a3
     MethodVisitor mv = method.getVisitor();
-    mv.visitInsn(DUP); // keep the index on the stack for the next operand
-    
+    mv.visitInsn(DUP);
     mv.visitVarInsn(ILOAD, lengthLocal1);
     // stack => { index, index, length1 }
     mv.visitInsn(IREM);
     // stack => { index, index1 }
-<<<<<<< HEAD
-    operandAccessors[0].pushDouble(method);
-    
-    // stack => { index, [value1, value1] }
-    mv.visitInsn(DUP2_X1); // next two instructions equivalent to swap
-    mv.visitInsn(POP2);
-=======
-
-    operandAccessor1.pushElementAsInt(method, argNaLabel);
+
+    operandAccessors[0].pushElementAsInt(method, argNaLabel);
 
     // stack => { index, value1 }
     mv.visitInsn(SWAP);
->>>>>>> 69da37a3
     // stack => { value1, index}
     mv.visitVarInsn(ILOAD, lengthLocal2);
     // stack => { value1, index, length2 }
     mv.visitInsn(IREM);
     // stack => { value1, index2 }
-<<<<<<< HEAD
-    operandAccessors[1].pushDouble(method);
+
+    operandAccessors[1].pushElementAsInt(method, argNaLabel);
     // stack => { value1, value2}
 
-  }
-
-  private void pushIntArguments(ComputeMethod method) {
-
-    // At this point:
-    // The index must be the top of the stack
-
-    MethodVisitor mv = method.getVisitor();
-    mv.visitInsn(DUP); // keep the index on the stack for the next operand
-
-    mv.visitVarInsn(ILOAD, lengthLocal1);
-    // stack => { index, index, length1 }
-    mv.visitInsn(IREM);
-    // stack => { index, index1 }
-    operandAccessors[0].pushInt(method);
-
-    // stack => { index, value1 }
-    mv.visitInsn(SWAP);
-
-    // stack => { value1, index}
-    mv.visitVarInsn(ILOAD, lengthLocal2);
-    // stack => { value1, index, length2 }
-    mv.visitInsn(IREM);
-    // stack => { value1, index2 }
-    operandAccessors[1].pushInt(method);
-=======
-
-    operandAccessor2.pushElementAsInt(method, argNaLabel);
->>>>>>> 69da37a3
-    // stack => { value1, value2}
-  }
-  
-  private void pushComputation(ComputeMethod method) {
-    if(operandType.equals(double.class)) {
-      pushDoubleArguments(method);
-    } else if(operandType.equals(int.class)) {
-      pushIntArguments(method);
-    } else {
-      throw new IllegalStateException("operandType: " + operandType);
-    }
-
-    method.getVisitor().visitMethodInsn(INVOKESTATIC,
-        Type.getInternalName(applyMethod.getDeclaringClass()),
-        applyMethod.getName(),
-        Type.getMethodDescriptor(applyMethod), false);
-  }
-
-
-<<<<<<< HEAD
-  @Override
-  public void pushDouble(ComputeMethod method) {
-    pushComputation(method);
-    
-    if(applyMethod.getReturnType().equals(int.class)) {
-      method.getVisitor().visitInsn(Opcodes.I2D);
-    } else if(applyMethod.getReturnType().equals(double.class)) {
-      // NOOP
-    } else {
-      throw new UnsupportedOperationException("returnType: " + applyMethod.getReturnType());
-    }
-  }
-
-  @Override
-  public void pushInt(ComputeMethod method) {
-    pushComputation(method);
-
-    if(applyMethod.getReturnType().equals(int.class)) {
-      // NOOP
-    } else if(applyMethod.getReturnType().equals(double.class)) {
-      method.getVisitor().visitInsn(Opcodes.D2I);
-    } else {
-      throw new UnsupportedOperationException("returnType: " + applyMethod.getReturnType());
-    }  
-=======
+    mv.visitMethodInsn(INVOKESTATIC,
+            Type.getInternalName(applyMethod.getDeclaringClass()),
+            applyMethod.getName(),
+            Type.getMethodDescriptor(applyMethod), false);
+
     if(done.isPresent()) {
       mv.visitJumpInsn(GOTO, done.get());
     }
@@ -292,12 +182,12 @@
 
 
     Optional<Label> argNaLabel1 = Optional.absent();
-    if(integerNaLabel.isPresent() && operandAccessor1.mustCheckForIntegerNAs()) {
+    if(integerNaLabel.isPresent() && operandAccessors[0].mustCheckForIntegerNAs()) {
       argNaLabel1 = Optional.of(new Label());
     }
 
     Optional<Label> argNaLabel2 = Optional.absent();
-    if(integerNaLabel.isPresent() && operandAccessor2.mustCheckForIntegerNAs()) {
+    if(integerNaLabel.isPresent() && operandAccessors[1].mustCheckForIntegerNAs()) {
       argNaLabel2 = Optional.of(new Label());
     }
 
@@ -313,7 +203,8 @@
     // stack => { index, index, length1 }
     mv.visitInsn(IREM);
     // stack => { index, index1 }
-    operandAccessor1.pushElementAsDouble(method, argNaLabel1);
+    
+    operandAccessors[0].pushElementAsDouble(method, argNaLabel1);
 
     // stack => { index, [value1, value1] }
     mv.visitInsn(DUP2_X1); // next two instructions equivalent to swap
@@ -323,14 +214,14 @@
     // stack => { value1, value1, index, length2 }
     mv.visitInsn(IREM);
     // stack => { value1, value1, index2 }
-    operandAccessor2.pushElementAsDouble(method, argNaLabel2);
+    operandAccessors[1].pushElementAsDouble(method, argNaLabel2);
     // stack => { value1, value2}
 
 
     mv.visitMethodInsn(INVOKESTATIC,
             Type.getInternalName(applyMethod.getDeclaringClass()),
             applyMethod.getName(),
-            Type.getMethodDescriptor(applyMethod));
+            Type.getMethodDescriptor(applyMethod), false);
 
     if(done.isPresent()) {
       mv.visitJumpInsn(GOTO, done.get());
@@ -364,6 +255,5 @@
     if(done.isPresent()) {
       mv.visitLabel(done.get());
     }
->>>>>>> 69da37a3
   }
 }