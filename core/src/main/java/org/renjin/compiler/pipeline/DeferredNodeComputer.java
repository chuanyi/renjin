package org.renjin.compiler.pipeline;

import org.renjin.compiler.pipeline.specialization.FunctionSpecializers;
import org.renjin.compiler.pipeline.specialization.SpecializationCache;
import org.renjin.compiler.pipeline.specialization.SpecializedComputer;
import org.renjin.primitives.vector.MemoizedComputation;
import org.renjin.sexp.DoubleArrayVector;
import org.renjin.sexp.Vector;


/**
 * Fully computes a node and stores its value
 */
public class DeferredNodeComputer implements Runnable {

  private final DeferredNode node;

  public DeferredNodeComputer(DeferredNode node) {
    this.node = node;
  }

  @Override
  public void run() {

    long start = System.nanoTime();

    // TODO: at the moment, we can compile only a small number of summary
    // function, eventually we want to generate bytecode on the fly based
    // on their implementations elsewhere.
<<<<<<< HEAD
    if(node.getComputation().getComputationName().equals("mean") ||
        node.getComputation().getComputationName().equals("rowMeans") ||
        node.getComputation().getComputationName().equals("sum")) {
=======
    if(FunctionSpecializers.INSTANCE.supports(node)) {
>>>>>>> 69da37a3
      try {
        Vector[] operands = node.flattenVectors();
        SpecializedComputer computer = SpecializationCache.INSTANCE.compile(node);

        Vector result = DoubleArrayVector.unsafe(computer.compute(operands));

        ((MemoizedComputation)node.getVector()).setResult(result);
        node.setResult(result);
      } catch(Throwable e) {
        throw new RuntimeException("Exception compiling node " + node, e);
      }
    } else if(node.getVector() instanceof MemoizedComputation) {
      
      node.setResult(((MemoizedComputation) node.getVector()).forceResult());
    }
    
    if(VectorPipeliner.DEBUG) {
      long time = System.nanoTime() - start;
      System.out.println("Computed " + node + " in " + (time/1e6) + "ms");
    }
  }
}<|MERGE_RESOLUTION|>--- conflicted
+++ resolved
@@ -27,13 +27,7 @@
     // TODO: at the moment, we can compile only a small number of summary
     // function, eventually we want to generate bytecode on the fly based
     // on their implementations elsewhere.
-<<<<<<< HEAD
-    if(node.getComputation().getComputationName().equals("mean") ||
-        node.getComputation().getComputationName().equals("rowMeans") ||
-        node.getComputation().getComputationName().equals("sum")) {
-=======
     if(FunctionSpecializers.INSTANCE.supports(node)) {
->>>>>>> 69da37a3
       try {
         Vector[] operands = node.flattenVectors();
         SpecializedComputer computer = SpecializationCache.INSTANCE.compile(node);
