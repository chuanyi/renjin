--- conflicted
+++ resolved
@@ -23,13 +23,7 @@
 import org.renjin.primitives.Attributes;
 import org.renjin.sexp.*;
 
-<<<<<<< HEAD
-import java.util.HashMap;
-import java.util.Map;
-import java.util.Set;
-=======
 import java.util.*;
->>>>>>> 8ee3ca18
 
 public class S4Class {
 
@@ -39,11 +33,8 @@
 
   private Map<String, S4Slot> slotMap = new HashMap<>();
 
-<<<<<<< HEAD
-=======
   private Map<String, String> slots = new HashMap<>();
 
->>>>>>> 8ee3ca18
   public S4Class(SEXP classRepresentation) {
     this.classRepresentation = classRepresentation;
 
@@ -158,24 +149,15 @@
     return classRepresentation;
   }
 
-<<<<<<< HEAD
-  public S4Slot getSlot(String name) {
-    S4Slot slot = slotMap.get(name);
-    if(slot == null) {
-      slot = findSlotFromClassRepresentation(name);
-=======
   public S4Slot getSlot(Context context, String name) {
     S4Slot slot = slotMap.get(name);
     if(slot == null) {
       slot = findSlotFromClassRepresentation(context, name);
->>>>>>> 8ee3ca18
       slotMap.put(name, slot);
     }
     return slot;
   }
 
-<<<<<<< HEAD
-=======
   private S4Slot findSlotFromClassRepresentation(Context context, String name) {
 
     if(slots.containsKey(name)) {
@@ -198,5 +180,4 @@
     }
   }
 
->>>>>>> 8ee3ca18
 }