<?xml version="1.0" encoding="UTF-8"?>
<!--
  ~ R : A Computer Language for Statistical Data Analysis
  ~ Copyright (C) 1995, 1996  Robert Gentleman and Ross Ihaka
  ~ Copyright (C) 1997-2008  The R Development Core Team
  ~ Copyright (C) 2003, 2004  The R Foundation
  ~ Copyright (C) 2010 bedatadriven
  ~
  ~ This program is free software: you can redistribute it and/or modify
  ~ it under the terms of the GNU General Public License as published by
  ~ the Free Software Foundation, either version 3 of the License, or
  ~ (at your option) any later version.
  ~
  ~ This program is distributed in the hope that it will be useful,
  ~ but WITHOUT ANY WARRANTY; without even the implied warranty of
  ~ MERCHANTABILITY or FITNESS FOR A PARTICULAR PURPOSE.  See the
  ~ GNU General Public License for more details.
  ~
  ~ You should have received a copy of the GNU General Public License
  ~ along with this program.  If not, see <http://www.gnu.org/licenses />.
  -->

<project xmlns="http://maven.apache.org/POM/4.0.0" xmlns:xsi="http://www.w3.org/2001/XMLSchema-instance" xsi:schemaLocation="http://maven.apache.org/POM/4.0.0 http://maven.apache.org/xsd/maven-4.0.0.xsd">

  <modelVersion>4.0.0</modelVersion>

  <groupId>org.renjin</groupId>
  <artifactId>parent</artifactId>
  <version>0.7.0-RC8-SNAPSHOT</version>
  <packaging>pom</packaging>
  <name>Renjin Parent</name>

  <modules>
    <module>core</module>
    <module>script-engine</module>
    <module>cli</module>
    <module>appengine</module>
    <module>tests</module>
    <module>benchmarks</module>
    <module>test-packages</module>
    <module>repl</module>
    <module>packages</module>
    <module>tools</module>
    <module>studio</module>
    <module>dist/generic</module>
    <module>dist/deb</module>
    <module>appl</module>
    <!--<module>math</module>-->
    <module>dist/webstart</module>
  </modules>

  <properties>
    <project.build.sourceEncoding>UTF-8</project.build.sourceEncoding>
    <renjin.version>${project.version}</renjin.version>
    <renjin.display.version>${project.version}</renjin.display.version>
    <asm.version>5.0.4</asm.version>
    <envClassifier>linux-x86</envClassifier>
  </properties>

  <scm>
    <connection>scm:git:git@github.com:bedatadriven/renjin.git</connection>
    <url>scm:git:git@github.com:bedatadriven/renjin.git</url>
    <developerConnection>scm:git:git@github.com:bedatadriven/renjin.git</developerConnection>
  </scm>

  <distributionManagement>
    <repository>
      <id>renjin-release</id>
      <name>Renjin Releases</name>
      <url>https://nexus.bedatadriven.com/content/repositories/renjin-release/</url>
    </repository>
    <snapshotRepository>
      <id>renjin-latest</id>
      <name>Renjin Latest Builds</name>
      <url>https://nexus.bedatadriven.com/content/repositories/renjin-latest/</url>
    </snapshotRepository>
  </distributionManagement>

  <repositories>

    <!-- We go to mvnsearch.org after latest GAE SDK artifacts -->
    <repository>
      <id>bedatadriven</id>
      <name>bedatadriven public repo</name>
      <url>https://nexus.bedatadriven.com/content/groups/public/</url>
    </repository>
  </repositories>

  <build>
    <plugins>
      <plugin>
        <groupId>org.apache.maven.plugins</groupId>
<<<<<<< HEAD
=======
        <artifactId>maven-enforcer-plugin</artifactId>
        <version>1.4</version>
        <executions>
          <execution>
            <id>enforce-java</id>
            <goals>
              <goal>enforce</goal>
            </goals>
            <configuration>
              <rules>
                <requireJavaVersion>
                  <version>[1.7.0, 1.8)</version>
                  <message>
                    Compiling C/Fortran sources uses the Soot framework, which is currently unable
                    to process the newer bytecodes included in a Java 1.8 runtime.
                    Please build using a Java 1.7 JDK.
                  </message>
                </requireJavaVersion>
              </rules>
            </configuration>
          </execution>
        </executions>
      </plugin>
      <plugin>
        <groupId>org.apache.maven.plugins</groupId>
>>>>>>> 67154ef2
        <artifactId>maven-source-plugin</artifactId>
        <version>2.1.2</version>
        <executions>
          <execution>
            <id>attach-sources</id>
            <phase>verify</phase>
            <goals>
              <goal>jar-no-fork</goal>
            </goals>
          </execution>
        </executions>
      </plugin>
      <plugin>
        <groupId>com.mycila.maven-license-plugin</groupId>
        <artifactId>maven-license-plugin</artifactId>
        <version>1.9.0</version>
        <configuration>
          <header>src/etc/header.txt</header>
        </configuration>
      </plugin>
      <plugin>
        <groupId>org.apache.maven.plugins</groupId>
        <artifactId>maven-site-plugin</artifactId>
        <version>3.0-beta-2</version>
        <configuration>
          <reportPlugins>
            <plugin>
              <groupId>org.apache.maven.plugins</groupId>
              <artifactId>maven-javadoc-plugin</artifactId>
              <version>2.7</version>
            </plugin>
            <plugin>
              <groupId>org.apache.maven.plugins</groupId>
              <artifactId>maven-jxr-plugin</artifactId>
              <version>2.1</version>
              <configuration>
                <aggregate>true</aggregate>
              </configuration>
            </plugin>
            <plugin>
              <groupId>org.apache.maven.plugins</groupId>
              <artifactId>maven-surefire-report-plugin</artifactId>
              <version>2.6</version>
            </plugin>
            <plugin>
              <groupId>org.codehaus.mojo</groupId>
              <artifactId>cobertura-maven-plugin</artifactId>
              <version>2.4</version>
              <configuration>
                <formats>
                  <format>xml</format>
                  <format>html</format>
                </formats>
              </configuration>
            </plugin>
            <plugin>
              <groupId>org.apache.maven.plugins</groupId>
              <artifactId>maven-checkstyle-plugin</artifactId>
              <version>2.6</version>
            </plugin>
          </reportPlugins>
        </configuration>
      </plugin>
    </plugins>

    <pluginManagement>
      <plugins>
        <plugin>
          <groupId>org.apache.maven.plugins</groupId>
          <artifactId>maven-compiler-plugin</artifactId>
          <configuration>
            <source>1.6</source>
            <target>1.6</target>
          </configuration>
        </plugin>
        <plugin>
          <groupId>org.apache.maven.plugins</groupId>
          <artifactId>maven-surefire-plugin</artifactId>
        </plugin>
        <plugin>
          <groupId>org.apache.maven.plugins</groupId>
          <artifactId>maven-site-plugin</artifactId>
            <configuration>
              <outputEncoding>UTF-8</outputEncoding>
              <inputEncoding>UTF-8</inputEncoding>
            </configuration>
          </plugin>

          <plugin>
            <groupId>org.eclipse.m2e</groupId>
            <artifactId>lifecycle-mapping</artifactId>
            <version>1.0.0</version>
            <configuration>
              <lifecycleMappingMetadata>
                <pluginExecutions>
                  <pluginExecution>
                    <pluginExecutionFilter>
                      <groupId>org.codehaus.mojo</groupId>
                      <artifactId>exec-maven-plugin</artifactId>
                      <versionRange>[1.2,)</versionRange>
                      <goals>
                      <goal>exec</goal>
                    </goals>
                  </pluginExecutionFilter>
                  <action>
                    <ignore />
                  </action>
                </pluginExecution>
              </pluginExecutions>
            </lifecycleMappingMetadata>
          </configuration>
        </plugin>
      </plugins>
    </pluginManagement>
  </build>


  <dependencies>
    <dependency>
      <groupId>junit</groupId>
      <artifactId>junit</artifactId>
      <version>4.7</version>
      <scope>test</scope>
    </dependency>
    <dependency>
      <groupId>org.hamcrest</groupId>
      <artifactId>hamcrest-library</artifactId>
      <version>1.1</version>
      <scope>test</scope>
    </dependency>
    <dependency>
      <groupId>org.easymock</groupId>
      <artifactId>easymock</artifactId>
      <version>2.5.2</version>
      <scope>test</scope>
    </dependency>
  </dependencies>

  <dependencyManagement>
    <dependencies>
      <dependency>
        <groupId>com.google.guava</groupId>
        <artifactId>guava</artifactId>
        <version>17.0</version>
      </dependency>
    </dependencies>
  </dependencyManagement>

  <profiles>
    <profile>
      <id>linux-64</id>
      <activation>
        <os>
          <family>unix</family>
          <name>linux</name>
          <arch>x86_64</arch>
        </os>
      </activation>
      <properties>
        <envClassifier>linux-x86_64</envClassifier>
      </properties>
    </profile>
    <profile>
      <id>linux-64-amd</id>
      <activation>
        <os>
          <family>unix</family>
          <name>linux</name>
          <arch>amd64</arch>
        </os>
      </activation>
      <properties>
        <envClassifier>linux-x86_64</envClassifier>
      </properties>
    </profile>
    <profile>
      <id>linux-x86</id>
      <activation>
        <os>
          <family>unix</family>
          <name>linux</name>
          <arch>x86</arch>
        </os>
      </activation>
      <properties>
        <envClassifier>linux-x86</envClassifier>
      </properties>
    </profile>
    <profile>
      <id>linux-i386</id>
      <activation>
        <os>
          <family>unix</family>
          <name>linux</name>
          <arch>i386</arch>
        </os>
      </activation>
      <properties>
        <envClassifier>linux-x86</envClassifier>
      </properties>
    </profile>

    <profile>
      <id>apple-x86_64</id>
      <activation>
        <os>
          <family>mac</family>
          <arch>x86_64</arch>
        </os>
      </activation>
      <properties>
        <envClassifier>apple-x86_64</envClassifier>
      </properties>
    </profile>

  </profiles>
</project><|MERGE_RESOLUTION|>--- conflicted
+++ resolved
@@ -45,7 +45,6 @@
     <module>dist/generic</module>
     <module>dist/deb</module>
     <module>appl</module>
-    <!--<module>math</module>-->
     <module>dist/webstart</module>
   </modules>
 
@@ -90,34 +89,6 @@
     <plugins>
       <plugin>
         <groupId>org.apache.maven.plugins</groupId>
-<<<<<<< HEAD
-=======
-        <artifactId>maven-enforcer-plugin</artifactId>
-        <version>1.4</version>
-        <executions>
-          <execution>
-            <id>enforce-java</id>
-            <goals>
-              <goal>enforce</goal>
-            </goals>
-            <configuration>
-              <rules>
-                <requireJavaVersion>
-                  <version>[1.7.0, 1.8)</version>
-                  <message>
-                    Compiling C/Fortran sources uses the Soot framework, which is currently unable
-                    to process the newer bytecodes included in a Java 1.8 runtime.
-                    Please build using a Java 1.7 JDK.
-                  </message>
-                </requireJavaVersion>
-              </rules>
-            </configuration>
-          </execution>
-        </executions>
-      </plugin>
-      <plugin>
-        <groupId>org.apache.maven.plugins</groupId>
->>>>>>> 67154ef2
         <artifactId>maven-source-plugin</artifactId>
         <version>2.1.2</version>
         <executions>
