package org.renjin.repl;

import com.google.common.base.Strings;
import com.google.common.base.Throwables;
import jline.UnsupportedTerminal;
import jline.console.ConsoleReader;
import jline.console.UserInterruptException;
import org.renjin.RenjinVersion;
import org.renjin.eval.Context;
import org.renjin.eval.EvalException;
import org.renjin.eval.Session;
import org.renjin.eval.SessionBuilder;
import org.renjin.parser.ParseOptions;
import org.renjin.parser.ParseState;
import org.renjin.parser.RLexer;
import org.renjin.parser.RParser;
import org.renjin.parser.RParser.StatusResult;
import org.renjin.primitives.Warning;
import org.renjin.sexp.FunctionCall;
import org.renjin.sexp.Promise;
import org.renjin.sexp.SEXP;
import org.renjin.sexp.Symbol;

import java.io.IOException;
import java.io.PrintWriter;

/**
 * A Read-Eval-Print Loop that uses Jline for 
 * reading lines
 */
public class JlineRepl {

  private final Session session;
  private final Context topLevelContext;
  private final ConsoleReader reader;
  private final JlineSessionController sessionController;

  /**
   * Echo lines to standard out.
   */
  private boolean echo;

  /**
   * Whether to abort evaluation if an error is encountered
   */
  private boolean stopOnError;


  public JlineRepl(Session session, ConsoleReader reader) throws IOException {
    this.session = session;
    this.topLevelContext = session.getTopLevelContext();
    this.reader = reader;
    this.sessionController = new JlineSessionController(reader.getTerminal());
    this.session.setSessionController(sessionController);
  }
  
  public JlineRepl(Session session) throws Exception {
    this(session, createInteractiveConsoleReader());
  }

  private static ConsoleReader createInteractiveConsoleReader() throws IOException {
    ConsoleReader reader;
    if(Strings.nullToEmpty(System.getProperty("os.name")).startsWith("Windows")) {
      // AnsiWindowsTerminal does not work properly in WIndows 7
      // so disabling across the board for now
      reader = new ConsoleReader(System.in, System.out, new UnsupportedTerminal());
    } else {
      reader = new ConsoleReader();
    }
    reader.setExpandEvents(false); // disable events triggered by "!", which is a valid R token
    reader.setHandleUserInterrupt(true);
    return reader;
  }

  
  public void setInteractive(boolean interactive) {
    sessionController.setInteractive(interactive);
  }

  public boolean isInteractive() {
    return sessionController.isInteractive();
  }
  
  public void setEcho(boolean echo) {
    this.echo = echo;
  }

  public boolean isEcho() {
    return echo;
  }

  public boolean isStopOnError() {
    return stopOnError;
  }

  public void setStopOnError(boolean stopOnError) {
    this.stopOnError = stopOnError;
  }

  public void run() throws Exception {

    reader.getTerminal().init();

    printGreeting();

    try {
      while(readExpression()) { }

      // run finalizers and shutdown
      session.close();

    } finally {
      reader.getTerminal().restore();
    }
  }

  private void printGreeting() throws Exception {

    try {
      reader.println("Renjin " + RenjinVersion.getVersionName());
    } catch (IOException e) {
      reader.println("Renjin");
    }

    reader.println("Copyright (C) 2015 The R Foundation for Statistical Computing");
    reader.println("Copyright (C) 2015 BeDataDriven");

  }

  private boolean readExpression() throws Exception {

    reader.setPrompt("> ");

    ParseOptions options = new ParseOptions();
    ParseState parseState = new ParseState();
    JlineReader lineReader = new JlineReader(reader);
    lineReader.setEcho(echo);
    lineReader.setEchoOut(reader.getOutput());

    SEXP exp;
    try {
      RLexer lexer = new RLexer(options, parseState, lineReader);
      if (lexer.isEof()) {
        return false;
      }

      RParser parser = new RParser(options, parseState, lexer);
      while (!parser.parse()) {
        if (lexer.errorEncountered()) {
          String errorMessage = "Syntax error at " + lexer.getErrorLocation() + ": " + lexer.getErrorMessage();
          reader.getOutput().append(errorMessage + "\n");
          if (stopOnError) {
            throw new RuntimeException(errorMessage);
          }
        }
      }


      exp = parser.getResult();
      if(parser.getResultStatus() == StatusResult.EOF) {
        return true;
      } else if(exp == null) {
        return true;
      }
    } catch (UserInterruptException e) {
      reader.resetPromptLine("> ", "", 0);
      reader.println();
      return true;
    }

    // clean up last warnings from any previous run
    clearWarnings();

    try {
      SEXP result = topLevelContext.evaluate(exp, topLevelContext.getGlobalEnvironment());

      if(!session.isInvisible()) {
        topLevelContext.evaluate(FunctionCall.newCall(Symbol.get("print"), Promise.repromise(result)));
      }

      printWarnings();
    } catch(EvalException e) {
      printEvalException(e);
      if(stopOnError) {
        throw e;
      }
    } catch(QuitException e) {
      return false;
    } catch(Exception e) {
      printException(e);
      if(stopOnError) {
        throw e;
      }
    }
    return true;
  }


  private void printException(Exception e) throws IOException {
    reader.getOutput().append("ERROR: " + e.getMessage());
    PrintWriter printWriter = new PrintWriter(reader.getOutput());
    e.printStackTrace(printWriter);
    printWriter.flush();
    reader.getOutput().flush();
  }

  private void printEvalException(EvalException e) throws IOException {
    reader.getOutput().append("ERROR: ").append(e.getMessage()).append("\n");
<<<<<<< HEAD
    if (e.getCause() != null) {
      reader.getOutput().write(Throwables.getStackTraceAsString(e.getCause()));
    }
    e.printRStackTrace(reader.getOutput());
=======
    PrintWriter printWriter = new PrintWriter(reader.getOutput());
    e.printRStackTrace(printWriter);    
    printWriter.flush();
>>>>>>> 89d2cee7
    reader.getOutput().flush();
  }

  private void printWarnings() {
    SEXP warnings = topLevelContext.getBaseEnvironment().getVariable(Warning.LAST_WARNING);
    if(warnings != Symbol.UNBOUND_VALUE) {
      topLevelContext.evaluate( FunctionCall.newCall(Symbol.get("print.warnings"), warnings),
              topLevelContext.getBaseEnvironment());
    }
  }

  private void clearWarnings() {
    topLevelContext.getBaseEnvironment().remove(Warning.LAST_WARNING);
  }

  public ConsoleReader getReader() {
    return reader;
  }

  public static void main(String[] args) throws Exception {
    JlineRepl repl = new JlineRepl(SessionBuilder.buildDefault());
    repl.run();
  }


}<|MERGE_RESOLUTION|>--- conflicted
+++ resolved
@@ -206,16 +206,13 @@
 
   private void printEvalException(EvalException e) throws IOException {
     reader.getOutput().append("ERROR: ").append(e.getMessage()).append("\n");
-<<<<<<< HEAD
     if (e.getCause() != null) {
       reader.getOutput().write(Throwables.getStackTraceAsString(e.getCause()));
     }
     e.printRStackTrace(reader.getOutput());
-=======
     PrintWriter printWriter = new PrintWriter(reader.getOutput());
     e.printRStackTrace(printWriter);    
     printWriter.flush();
->>>>>>> 89d2cee7
     reader.getOutput().flush();
   }
 
