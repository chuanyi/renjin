/**
 * Renjin : JVM-based interpreter for the R language for the statistical analysis
 * Copyright © 2010-2016 BeDataDriven Groep B.V. and contributors
 *
 * This program is free software; you can redistribute it and/or modify
 * it under the terms of the GNU General Public License as published by
 * the Free Software Foundation; either version 2 of the License, or
 * (at your option) any later version.
 *
 * This program is distributed in the hope that it will be useful,
 * but WITHOUT ANY WARRANTY; without even the implied warranty of
 * MERCHANTABILITY or FITNESS FOR A PARTICULAR PURPOSE.  See the
 * GNU General Public License for more details.
 *
 * You should have received a copy of the GNU General Public License
 * along with this program; if not, a copy is available at
 * https://www.gnu.org/licenses/gpl-2.0.txt
 */
package org.renjin.aether;

import org.hamcrest.Description;
import org.hamcrest.Matcher;
import org.hamcrest.TypeSafeMatcher;
import org.junit.Test;
import org.renjin.eval.Session;
import org.renjin.eval.SessionBuilder;
import org.renjin.parser.RParser;
import org.renjin.primitives.packaging.FqPackageName;
import org.renjin.repackaged.guava.base.Joiner;
import org.renjin.sexp.ExpressionVector;
import org.renjin.sexp.SEXP;
import org.renjin.sexp.StringVector;

import java.io.IOException;
import java.io.StringReader;
import java.net.URL;

import static org.hamcrest.CoreMatchers.equalTo;
import static org.hamcrest.CoreMatchers.not;
import static org.hamcrest.Matchers.hasItemInArray;
import static org.junit.Assert.assertThat;

/**
 * This test uses the {@code alpha} and {@code beta} packages in {@code test-packages} to test
 *
 */
public class AetherTest {

  @Test
  public void alpha() throws IOException {

    String script =
        "library(org.renjin.test.alpha);" +
            "alphaVersion()\n";

    assertThat(evaluate(script), equalTo("2.5.1"));
  }

  @Test
  public void beta() throws IOException {

    String script =
        "library(org.renjin.test.beta);" +
            "betaVersion()\n";

    assertThat(evaluate(script), equalTo("2.0.0"));
  }

  @Test
  public void remote() {
    AetherPackageLoader loader = new AetherPackageLoader();
    loader.setRepositoryListener(new ConsoleRepositoryListener());
    loader.setTransferListener(new ConsoleTransferListener());
    loader.load(new FqPackageName("org.renjin.cran", "ACD"));

    System.out.println(Joiner.on("\n").join(loader.getClassLoader().getURLs()));


  }

  @Test
  public void renjinCoreExcluded() {
    AetherPackageLoader loader = new AetherPackageLoader();
    loader.load(new FqPackageName("org.renjin.test", "beta"));

    // Verify that none of the core libraries are loaded, they are already on
    // the classpath
    assertThat(loader.getClassLoader().getURLs(), not(hasItemInArray(containing("renjin-core"))));
    assertThat(loader.getClassLoader().getURLs(), not(hasItemInArray(containing("gcc-runtime"))));
    assertThat(loader.getClassLoader().getURLs(), not(hasItemInArray(containing("lapack"))));
  }

  @Test
  public void singleVersionLoaded() {
    AetherPackageLoader loader = new AetherPackageLoader();
    loader.load(new FqPackageName("org.renjin.test", "alpha"));
    loader.load(new FqPackageName("org.renjin.test", "beta"));

    // Verify that none of the core libraries are loaded, they are already on
    // the classpath
    assertThat(loader.getClassLoader().getURLs(), hasItemInArray(containing("jackson-core-2.5.1.jar")));
    assertThat(loader.getClassLoader().getURLs(), not(hasItemInArray(containing("jackson-core-2.0.0.jar"))));
  }

  @Test
  public void transitiveDependencyConflict() throws IOException {

    // In an interactive sessions, the best we can do let the version
    // version of a transitive dependency win...
    // We have no way of knowing what will be loaded next.

    String alphaFirst =
        "library(org.renjin.test.alpha);" +
            "library(org.renjin.test.beta);" +
            "stopifnot(identical(alphaVersion(), betaVersion()));" +
            "alphaVersion();";

    assertThat(evaluate(alphaFirst), equalTo("2.5.1"));

    String betaFirst =
        "library(org.renjin.test.beta);" +
            "library(org.renjin.test.alpha);" +
            "stopifnot(identical(alphaVersion(), betaVersion()));" +
            "alphaVersion();";

    assertThat(evaluate(betaFirst), equalTo("2.0.0"));
  }

  private String evaluate(String script) throws IOException {
    AetherPackageLoader aetherLoader = new AetherPackageLoader();
    aetherLoader.setTransferListener(new ConsoleTransferListener());
    aetherLoader.setRepositoryListener(new ConsoleRepositoryListener(System.out));

    Session session = new SessionBuilder()
<<<<<<< HEAD
        .setClassLoader(aetherLoader.getClassLoader())
=======
>>>>>>> f7f674e3
        .setPackageLoader(aetherLoader)
        .build();


    ExpressionVector sexp = RParser.parseAllSource(new StringReader(script));

    SEXP result = session.getTopLevelContext().evaluate(sexp);

    if(result instanceof StringVector) {
      return ((StringVector) result).getElementAsString(0);
    } else {
      throw new AssertionError("Expected string, got: " + result);
    }
  }


  private Matcher<URL> containing(final String string) {
    return new TypeSafeMatcher<URL>() {
      @Override
      public boolean matchesSafely(URL url) {
        return url.toString().contains(string);
      }

      @Override
      public void describeTo(Description description) {
        description.appendText("URL containing string ").appendValue(string);
      }
    };
  }

}<|MERGE_RESOLUTION|>--- conflicted
+++ resolved
@@ -132,10 +132,7 @@
     aetherLoader.setRepositoryListener(new ConsoleRepositoryListener(System.out));
 
     Session session = new SessionBuilder()
-<<<<<<< HEAD
         .setClassLoader(aetherLoader.getClassLoader())
-=======
->>>>>>> f7f674e3
         .setPackageLoader(aetherLoader)
         .build();
 
