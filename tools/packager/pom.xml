<?xml version="1.0" encoding="UTF-8"?>
<project xmlns="http://maven.apache.org/POM/4.0.0"
         xmlns:xsi="http://www.w3.org/2001/XMLSchema-instance"
         xsi:schemaLocation="http://maven.apache.org/POM/4.0.0 http://maven.apache.org/xsd/maven-4.0.0.xsd">
    <parent>
        <artifactId>renjin-tools</artifactId>
        <groupId>org.renjin</groupId>
        <version>1.0.0-SNAPSHOT</version>
    </parent>
    <modelVersion>4.0.0</modelVersion>

    <artifactId>packager</artifactId>
    <name>Renjin Packager</name>

    <dependencies>
        <dependency>
            <groupId>org.renjin</groupId>
            <artifactId>renjin-core</artifactId>
            <version>${project.version}</version>
        </dependency>
        <dependency>
            <groupId>org.renjin</groupId>
            <artifactId>renjin-gnur-compiler</artifactId>
            <version>${project.version}</version>
        </dependency>
        <dependency>
<<<<<<< HEAD
            <groupId>org.json</groupId>
            <artifactId>json</artifactId>
            <version>20180130</version>
=======
            <groupId>org.renjin</groupId>
            <artifactId>renjin-soot</artifactId>
            <version>2.9.198</version>
>>>>>>> 56269ea4
        </dependency>
    </dependencies>
</project><|MERGE_RESOLUTION|>--- conflicted
+++ resolved
@@ -24,15 +24,15 @@
             <version>${project.version}</version>
         </dependency>
         <dependency>
-<<<<<<< HEAD
             <groupId>org.json</groupId>
             <artifactId>json</artifactId>
             <version>20180130</version>
-=======
+        </dependency>
+        <dependency>
             <groupId>org.renjin</groupId>
             <artifactId>renjin-soot</artifactId>
             <version>2.9.198</version>
->>>>>>> 56269ea4
         </dependency>
     </dependencies>
+    
 </project>