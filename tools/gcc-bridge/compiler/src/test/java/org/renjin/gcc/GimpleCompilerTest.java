--- conflicted
+++ resolved
@@ -1249,7 +1249,11 @@
   }
 
   @Test
-<<<<<<< HEAD
+  public void standardOut() throws Exception {
+    compileAndTest("stdout.c");
+  }
+
+  @Test
   public void printf() throws Exception {
     compileAndTest("printf.c");
   }
@@ -1257,9 +1261,5 @@
   @Test
   public void vsnprintf() throws Exception {
     compileAndTest("vsnprintf.c");
-=======
-  public void standardOut() throws Exception {
-    compileAndTest("stdout.c");
->>>>>>> fe7d1103
   }
 }
