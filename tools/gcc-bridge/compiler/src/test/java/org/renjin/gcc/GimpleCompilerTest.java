/**
 * Renjin : JVM-based interpreter for the R language for the statistical analysis
 * Copyright © 2010-2016 BeDataDriven Groep B.V. and contributors
 *
 * This program is free software; you can redistribute it and/or modify
 * it under the terms of the GNU General Public License as published by
 * the Free Software Foundation; either version 2 of the License, or
 * (at your option) any later version.
 *
 * This program is distributed in the hope that it will be useful,
 * but WITHOUT ANY WARRANTY; without even the implied warranty of
 * MERCHANTABILITY or FITNESS FOR A PARTICULAR PURPOSE.  See the
 * GNU General Public License for more details.
 *
 * You should have received a copy of the GNU General Public License
 * along with this program; if not, a copy is available at
 * https://www.gnu.org/licenses/gpl-2.0.txt
 */
package org.renjin.gcc;

import org.junit.Ignore;
import org.junit.Test;
import org.renjin.gcc.runtime.*;
import org.renjin.repackaged.guava.base.Charsets;

import java.lang.reflect.InvocationTargetException;
import java.lang.reflect.Method;
import java.math.BigDecimal;
import java.util.Arrays;

import static java.lang.Double.NaN;
import static org.hamcrest.Matchers.*;
import static org.junit.Assert.assertThat;
import static org.junit.Assert.assertTrue;
import static org.renjin.repackaged.guava.primitives.UnsignedBytes.checkedCast;

@SuppressWarnings("unchecked")
public class GimpleCompilerTest extends AbstractGccTest {

  @Test
  public void sanitizeClassName() {
    assertThat(GimpleCompiler.sanitize("bit-ops"), equalTo("bit_ops"));
    assertThat(GimpleCompiler.sanitize("survey"), equalTo("survey"));
    assertThat(GimpleCompiler.sanitize("12345"), equalTo("_12345"));
  }

  @Test
  public void simpleTest() throws Exception {

    Class clazz = compile("area.c");

    // try to load class
    Method method = clazz.getMethod("circle_area", double.class);

    Double value = (Double) method.invoke(null, 2d);

    assertThat(value, closeTo(12.56, 0.01));
  }

  @Test
  public void pointers() throws Exception {
    Class clazz = compile("pointers.c");

    Method method = clazz.getMethod("sum_array", Ptr.class, int.class);
    Double result = (Double) method.invoke(null, new DoublePtr(15, 20, 300), 3);

    assertThat(result, equalTo(335d));

    Method fillMethod = clazz.getMethod("fill_array", Ptr.class, int.class);
    DoublePtr ptr = new DoublePtr(new double[5]);
    fillMethod.invoke(null, ptr, ptr.array.length);

    System.out.println(Arrays.toString(ptr.array));


    Method mallocMethod = clazz.getMethod("malloc_test");
    result = (Double) mallocMethod.invoke(null);


    System.out.println("malloc result = " + result);

    assertThat(result, equalTo(7623d));


    // global_malloc_test()
    clazz.getMethod("malloc_global_test").invoke(null);


    result = (Double) clazz.getMethod("malloc_global_test2").invoke(null);
    assertThat(result, equalTo(7623d));


    Method reallocTest = clazz.getMethod("realloc_test");
    Double reallocResult = (Double) reallocTest.invoke(null);

    assertThat(reallocResult, equalTo(41d + 42d + 43d + 44d));

    // pointer comparison
    Method testCmp = clazz.getMethod("test_cmp");
    Integer cmpResult = (Integer) testCmp.invoke(null);

    assertThat(cmpResult, equalTo(1));
  }

  @Test
  public void loglik() throws Exception {
    Class clazz = compile("loglik.c");

    DoublePtr loglik = (DoublePtr) clazz.getMethod("loglik_test").invoke(null);
    assertThat(loglik.array.length, equalTo(2));
    assertThat(loglik.get(1), equalTo(34d));
    assertThat(loglik.get(0), equalTo(34d));
  }

  @Test
  public void pointersToPointers() throws Exception {
    Class clazz = compile("pointerpointer.c");
    Method method = clazz.getMethod("test");

    Double result = (Double) method.invoke(null);

    assertThat(result, equalTo(45.0));
  }

  @Test
  public void returningPointersToPointers() throws Exception {
    Class clazz = compile("cmatrix.c");
    Method cmatrix = clazz.getMethod("cmatrix", Ptr.class, int.class, int.class);
    DoublePtr array = new DoublePtr(1, 2, 3, 4, 5, 6, 7, 8, 9, 10);
    Ptr matrix = (Ptr) cmatrix.invoke(null, array, 2, 5);
    Ptr row0 = matrix.getPointer(0);
    Ptr row1 = matrix.getPointer(4);

    assertThat(row0.getAlignedDouble(0), equalTo(1d));
    assertThat(row0.getAlignedDouble(1), equalTo(2d));

    assertThat(row1.getAlignedDouble(0), equalTo(6d));
    assertThat(row1.getAlignedDouble(1), equalTo(7d));

    Method get_at = clazz.getMethod("get_at", Ptr.class, int.class, int.class);

    DoublePtr prow0 = (DoublePtr) get_at.invoke(null, matrix, 0, 0);
    assertThat(prow0.array, is(prow0.array));
    assertThat(prow0.offset, equalTo(0));

    Method sum_second_col = clazz.getMethod("sum_second_col", Ptr.class, int.class, int.class);
    double sum = (Double) sum_second_col.invoke(null, array, 2, 5);

    assertThat(sum, equalTo(9d));

  }

  @Test
  public void functionPointers() throws Exception {
    compileAndTest("funptr.c");
  }

  @Test
  public void structTest() throws Exception {
    compileAndTest("structs.c");
  }

  @Test
  public void static_init() throws Exception {
    Class clazz = compile("static_init.c");

    Method testName = clazz.getMethod("test_name");
    BytePtr name = (BytePtr) testName.invoke(null);
    assertThat(name.nullTerminatedString(), equalTo("square"));

    Method testArray = clazz.getMethod("test_array");
    BytePtr element = (BytePtr) testArray.invoke(null);
    assertThat(element.nullTerminatedString(), equalTo("loglik"));
  }

  @Test
  public void arraysNonZeroLowerBound() throws Exception {
    Class clazz = compile("lbound.f");

    Method test = clazz.getMethod("test_", Ptr.class, Ptr.class);
    DoublePtr x = new DoublePtr(0, 0, 0, 0);
    test.invoke(null, x, new IntPtr(4));

    assertThat(x.array[0], equalTo(1d * 3d));
    assertThat(x.array[1], equalTo(2d * 3d));
    assertThat(x.array[2], equalTo(3d * 3d));
    assertThat(x.array[3], equalTo(4d * 3d));


    System.out.println(x);
  }

  @Test
  public void fortranMultiDimArrays() throws Exception {
    Class clazz = compile("lbound_alloc.f");

    Method test = clazz.getMethod("testprogram_");
    test.invoke(null);

  }


  @Test(expected = InvocationTargetException.class)
  public void files() throws Exception {
    compileAndTest("files.c");
  }

  @Test
  public void discardReturnValue() throws Exception {
    Class clazz = compile("discardReturn.c");
    Method run = clazz.getMethod("run");

    Integer returnValue = (Integer) run.invoke(null);

    assertThat(returnValue, equalTo(0));
  }

  @Test
  public void calls() throws Exception {

    Class clazz = compile("calls.c");
    Method sqrtMethod = clazz.getMethod("testsqrt", double.class);
    assertThat((Double) sqrtMethod.invoke(null, 4d), equalTo(3d));

  }

  @Test
  public void boolToInt() throws Exception {
    Class clazz = compile("cbool2int.c");

    Method method = clazz.getMethod("test", int.class);
    int result = (Integer) method.invoke(null, 0);

    assertThat(result, equalTo(5));
  }

  @Test
  public void logicalToInt() throws Exception {
    Class clazz = compile("bool2int.f");
    Method method = clazz.getMethod("test_", Ptr.class, Ptr.class);

    IntPtr x = new IntPtr(43);
    IntPtr y = new IntPtr(0);

    method.invoke(null, x, y);

  }

  @Test
  public void switchStatement() throws Exception {
    Class clazz = compile("switch.c");

    Method distance = clazz.getMethod("R_distance", Ptr.class, int.class, int.class);

    assertThat((Integer) distance.invoke(null, new IntPtr(1), 13, 14), equalTo(1));
    assertThat((Integer) distance.invoke(null, new IntPtr(2), 3, 4), equalTo(-1));
  }

  @Test
  public void logicalMod() throws Exception {
    Class clazz = compile("logical.f");

    clazz.getMethod("runtest_").invoke(null);

    Method iftest = clazz.getMethod("iftest_", Ptr.class, Ptr.class);
    IntPtr x = new IntPtr(0);

    iftest.invoke(null, new IntPtr(12), x);

    assertThat(x.getInt(), equalTo(1));

  }

  @Test
  public void logicalAnd() throws Exception {
    Class clazz = compile("and.c");
    Method testMethod = clazz.getMethod("test", int.class, double.class);

    assertThat((Integer) testMethod.invoke(null, 1, 0d), equalTo(0));
    assertThat((Integer) testMethod.invoke(null, 1, 3d), equalTo(41));
    assertThat((Integer) testMethod.invoke(null, -1, 3d), equalTo(0));
  }

  @Test
  public void logicalOr() throws Exception {
    Class clazz = compile("or.f");
    Method testMethod = clazz.getMethod("stlest_", Ptr.class, Ptr.class, Ptr.class);

    DoublePtr result = new DoublePtr(0);

    testMethod.invoke(null, new IntPtr(41), new IntPtr(42), result);
    assertThat(result.getDouble(), equalTo(42.0));

    testMethod.invoke(null, new IntPtr(49), new IntPtr(42), result);
    assertThat(result.getDouble(), equalTo(49.0));
  }

  @Test
  public void chars() throws Exception {
    Class clazz = compile("chars.c");

    Method method = clazz.getMethod("circle_name");
    BytePtr ptr = (BytePtr) method.invoke(null);

    assertThat(ptr.nullTerminatedString(), equalTo("Hello world"));

    method = clazz.getMethod("test_first_char");
    Integer result = (Integer) method.invoke(null);

    assertThat(result, equalTo((int) 'h'));

    method = clazz.getMethod("unmarshall");
    result = (Integer) method.invoke(null);

    assertThat(result, equalTo((int) 'e'));
  }

  @Test
  @Ignore("not clear what correct behavior is for NaN values")
  public void fortranDoubleMax() throws Exception {
    Class clazz = compile("max.f");
    Method method = clazz.getMethod("testmax", DoublePtr.class);

    DoublePtr x = new DoublePtr(-1);
    method.invoke(null, x);

    assertThat(x.unwrap(), equalTo(0d));

    x = new DoublePtr(Double.NaN);
    method.invoke(null, x);

    System.out.println(x.unwrap());

    assertTrue(Double.isNaN(x.unwrap()));
  }

  @Test
  public void fortran2darrays() throws Exception {
    Class clazz = compile("two_d_array.f");

    Method method = clazz.getMethod("test_", Ptr.class, Ptr.class);

    double[] x = new double[9];

    method.invoke(null, new DoublePtr(x, 0), new IntPtr(3));

    System.out.println(Arrays.toString(x));

    assertThat(x[0], equalTo(1d));
    assertThat(x[4], equalTo(4d));
    assertThat(x[8], equalTo(9d));

    DoublePtr y = new DoublePtr(0);
    method = clazz.getMethod("localarray_", Ptr.class);
    method.invoke(null, y);

    assertThat(y.unwrap(), equalTo(110d));
  }

  @Test
  public void pruneCpp() throws Exception {
    compileAndTest("prune.cpp");
  }

  @Test
  public void arrayC() throws Exception {
    Class clazz = compile("array.c");

    Method method = clazz.getMethod("test");

    int result = (Integer) method.invoke(null);

    assertThat(result, equalTo(342));

    Method testPointer = clazz.getMethod("test_pointer");
    result = (Integer) testPointer.invoke(null);

    assertThat(result, equalTo(42));
  }

  @Test
  public void dynamicArrays() throws Exception {
    compileAndTest("dynamic_arrays.c");
  }

  @Test
  public void array2d() throws Exception {
    compileAndTest("array2d.c");
  }

  @Test
  public void covDna() throws Exception {
    compileAndTest("cov_dna.c");
  }

  @Test
  public void negate() throws Exception {
    Class clazz = compile("negate.c");

    Method method = clazz.getMethod("negate", double.class);
    assertThat((Double) method.invoke(null, 1.5), equalTo(-1.5));
    assertThat((Double) method.invoke(null, -1.5), equalTo(1.5));
  }

  @Test
  public void globals() throws Exception {
    Class clazz = compile("globals.c");

    Method magic_number = clazz.getMethod("magic_number");
    Integer result = (Integer) magic_number.invoke(null);

    assertThat(result, equalTo(42));

  }

  @Test
  public void enums() throws Exception {
    Class clazz = compile("enum.c");

    Method method = clazz.getMethod("test", int.class);

    assertThat((Integer) method.invoke(null, 3), equalTo(1));
    assertThat((Integer) method.invoke(null, -1), equalTo(0));
  }

  @Test
  public void approx() throws Exception {
    Class clazz = compile("approx.c");
  }

  @Test
  public void kmeans() throws Exception {
    Class clazz = compile("kmns.f");
  }

  @Test
  public void fpComparison() throws Exception {
    Class clazz = compileAndTest("fpcmp.c");

    assertThat(call(clazz, "lessThan", -2.4, -2.3), equalTo(1));
    assertThat(call(clazz, "lessThan", -2.4, -2.4), equalTo(0));
    assertThat(call(clazz, "lessThan", 1.1, 1.2), equalTo(1));
    assertThat(call(clazz, "lessThan", 1.5, 1.2), equalTo(0));
    assertThat(call(clazz, "lessThan", NaN, NaN), equalTo(0));
    assertThat(call(clazz, "lessThan", NaN, 42), equalTo(0));

    assertThat(call(clazz, "flessThan", -2.4f, -2.3f), equalTo(1));
    assertThat(call(clazz, "flessThan", -2.4f, -2.4f), equalTo(0));

    assertThat(call(clazz, "lessThanEqual", -2.4, -2.3), equalTo(1));
    assertThat(call(clazz, "lessThanEqual", -2.4, -2.4), equalTo(1));
    assertThat(call(clazz, "lessThanEqual", 1.1, 1.2), equalTo(1));
    assertThat(call(clazz, "lessThanEqual", 1.5, 1.2), equalTo(0));
    assertThat(call(clazz, "lessThanEqual", NaN, NaN), equalTo(0));
    assertThat(call(clazz, "lessThanEqual", NaN, 42), equalTo(0));

    assertThat(call(clazz, "greaterThan", -2.4, -2.3), equalTo(0));
    assertThat(call(clazz, "greaterThan", -2.4, -2.4), equalTo(0));
    assertThat(call(clazz, "greaterThan", 1.1, 1.2), equalTo(0));
    assertThat(call(clazz, "greaterThan", 1.5, 1.2), equalTo(1));
    assertThat(call(clazz, "greaterThan", NaN, NaN), equalTo(0));
    assertThat(call(clazz, "greaterThan", NaN, 42), equalTo(0));

    assertThat(call(clazz, "greaterThanEqual", -2.4, -2.3), equalTo(0));
    assertThat(call(clazz, "greaterThanEqual", -2.4, -2.4), equalTo(1));
    assertThat(call(clazz, "greaterThanEqual", 1.1, 1.2), equalTo(0));
    assertThat(call(clazz, "greaterThanEqual", 1.5, 1.2), equalTo(1));
    assertThat(call(clazz, "greaterThanEqual", NaN, NaN), equalTo(0));
    assertThat(call(clazz, "greaterThanEqual", NaN, 42), equalTo(0));

    assertThat(call(clazz, "truncate", 1.1), equalTo(1));
    assertThat(call(clazz, "truncate", 1.99), equalTo(1));

  }

  @Test
  public void bitwiseOperators() throws Exception {
    Class clazz = compile("bitwiseops.c");

    assertThat(call(clazz, "bitwise_lshift", 16, 2), equalTo(16 << 2));
    assertThat(call(clazz, "bitwise_rshift", 16, 2), equalTo(16 >> 2));
    assertThat(call(clazz, "bitwise_xor", 16, 1024), equalTo(16 ^ 1024));
    assertThat(call(clazz, "bitwise_not", 4096), equalTo(~4096));
    assertThat(call(clazz, "bitwise_not_long", 32342355L), equalTo(-32342356L));


    assertThat(call(clazz, "byte_lshift", (byte) 1, (byte) 1), equalTo(2));
    assertThat(call(clazz, "byte_lshift", (byte) 1, (byte) 7), equalTo(0x80));
    assertThat(call(clazz, "byte_lshift", (byte) 1, (byte) 8), equalTo(0));
    assertThat(call(clazz, "byte_lshift", (byte) 1, (byte) 10), equalTo(0));

    Method bitwiseNotUint8 = clazz.getMethod("bitwise_not_uint8", byte.class);
    assertThat((Integer) bitwiseNotUint8.invoke(null, checkedCast(0x00)), equalTo(0xFF));
    assertThat((Integer) bitwiseNotUint8.invoke(null, checkedCast(0x01)), equalTo(0xFE));
    assertThat((Integer) bitwiseNotUint8.invoke(null, checkedCast(0xF)), equalTo(0xF0));
    assertThat((Integer) bitwiseNotUint8.invoke(null, checkedCast(0xF1)), equalTo(0x0E));
    assertThat((Integer) bitwiseNotUint8.invoke(null, checkedCast(0xFF)), equalTo(0x00));
  }

  @Test
  public void pointerCasting() throws Exception {
    compileAndTest("ptr_cast.c");
  }

  @Test
  public void illegalPointerCast() throws Throwable {
    Class clazz = compile("illegal_cast.c");

    Method method = clazz.getMethod("do_cast");
    Ptr ptr = (Ptr) method.invoke(null);

    System.out.println(ptr);
  }

  @Test
  public void hclust() throws Exception {
    Class clazz = compile("hclust.f");

//       SUBROUTINE HCLUST(R, DMIN)

    Method hclust = clazz.getMethod("hclust_", Ptr.class, Ptr.class);

    DoublePtr r = new DoublePtr(43.4);
    DoublePtr dmin = new DoublePtr(0);

    hclust.invoke(null, r, dmin);

    assertThat(dmin.unwrap(), equalTo(r.unwrap()));

  }

  @Test
  public void rectCpp() throws Exception {
    compileAndTest("rect.cpp");
  }


  @Test
  public void rectSort() throws Exception {
    compileAndTest("rect_sort.cpp");
  }

  @Test
  public void overloadedMethods() throws Exception {
    Class clazz = compile("methods.cpp");

    Method add = clazz.getMethod("_Z3addii", int.class, int.class);
    Integer intSum = (Integer) add.invoke(null, Integer.valueOf(3), Integer.valueOf(5));
    assertThat(intSum, is(Integer.valueOf(8)));

    add = clazz.getMethod("_Z3addff", float.class, float.class);
    Float floatSum = (Float) add.invoke(null, Float.valueOf(3.1f), Float.valueOf(5.1f));
    assertThat(floatSum, is(Float.valueOf(8.2f)));
  }

  @Test
  public void virtualCpp() throws Exception {

    Class clazz = compile("shape.cpp");

    Method calc_area = clazz.getMethod("calc_areas");

    Integer result = (Integer) calc_area.invoke(null);


    assertThat(result, equalTo(532));
  }

  @Test
  public void unions() throws Exception {
    compileAndTest("unions.c");
  }

  @Test
  public void unionClass() throws Exception {
    compileAndTest("class_unions.c");
  }


  @Test
  public void builtinExpect() throws Exception {
    compileAndTest("expect.c");
  }

  @Test
  public void voidInference() throws Exception {
    compile("lamix.f");
  }

  @Test
  public void doubleComplex() throws Exception {
    Class clazz = compile("double_complex.f");

    Method dcabs = clazz.getMethod("dcabs1_", Ptr.class);
    assertThat((Double) dcabs.invoke(null, new DoublePtr(-1, 1)), equalTo(2.0));
    assertThat((Double) dcabs.invoke(null, new DoublePtr(1, 0)), equalTo(1.0));
    assertThat((Double) dcabs.invoke(null, new DoublePtr(0, 3)), equalTo(3.0));

    Method clast = clazz.getMethod("clast_", Ptr.class, Ptr.class);
    DoublePtr x = new DoublePtr(1, 2, 3, 4, 5, 6);
    IntPtr n = new IntPtr(3);
    double[] last = (double[]) clast.invoke(null, x, n);

    assertThat(last[0], equalTo(5.0));
    assertThat(last[1], equalTo(6.0));


    // Check comparisons
    DoublePtr a = new DoublePtr(1, 4);
    DoublePtr b = new DoublePtr(5, 6);

    Method ceq = clazz.getMethod("ceq_", Ptr.class, Ptr.class);
    Method cne = clazz.getMethod("cne_", Ptr.class, Ptr.class);

    assertThat((Integer) ceq.invoke(null, a, b), equalTo(0));
    assertThat((Integer) ceq.invoke(null, a, a), equalTo(1));
    assertThat((Integer) ceq.invoke(null, b, x.pointerPlus(4 * DoublePtr.BYTES)), equalTo(1));

    assertThat((Integer) cne.invoke(null, a, b), equalTo(1));
    assertThat((Integer) cne.invoke(null, a, a), equalTo(0));
    assertThat((Integer) cne.invoke(null, b, x.pointerPlus(4 * DoublePtr.BYTES)), equalTo(0));

    // Check binary operations
    Method cmult = clazz.getMethod("cmul_", Ptr.class, Ptr.class);

    double product[] = (double[]) cmult.invoke(null, a, b);
    assertThat(product[0], equalTo(-19d));
    assertThat(product[1], equalTo(+26d));

    Method cadd = clazz.getMethod("cadd_", Ptr.class, Ptr.class);

    double sum[] = (double[]) cadd.invoke(null, a, b);
    assertThat(sum[0], equalTo(6d));
    assertThat(sum[1], equalTo(10d));
  }

  @Test
  public void updateComplexArrayPointer() throws Exception {
    Class clazz = compile("complex_update.f");

    DoublePtr a = new DoublePtr(1, 4, 3, -4, 5, -9);
    DoublePtr b = new DoublePtr(-14, -13);

    Method update = clazz.getMethod("update2_", Ptr.class, Ptr.class);

    update.invoke(null, a, b);

    assertThat(a.getAlignedDouble(2), equalTo(b.getAlignedDouble(0)));
    assertThat(a.getAlignedDouble(3), equalTo(b.getAlignedDouble(1)));


  }

  @Test
  public void singleComplex() throws Exception {
    Class clazz = compile("complex.f");

    Method dcabs = clazz.getMethod("dcabs1_", Ptr.class);
    assertThat((Float) dcabs.invoke(null, new FloatPtr(-1, 1)), equalTo(2f));
    assertThat((Float) dcabs.invoke(null, new FloatPtr(1, 0)), equalTo(1f));
    assertThat((Float) dcabs.invoke(null, new FloatPtr(0, 3)), equalTo(3f));

    Method clast = clazz.getMethod("clast_", Ptr.class, Ptr.class);
    FloatPtr x = new FloatPtr(1, 2, 3, 4, 5, 6);
    IntPtr n = new IntPtr(3);
    float[] last = (float[]) clast.invoke(null, x, n);

    assertThat(last[0], equalTo(5f));
    assertThat(last[1], equalTo(6f));
  }

  @Test
  public void fortranStrings() throws Exception {
    Class clazz = compile("strings.f");

    try {
      Method method = clazz.getMethod("call_xerbla_");
      method.invoke(null);
    } catch (InvocationTargetException wrapper) {
      RuntimeException e = (RuntimeException) wrapper.getCause();
      assertThat(e.getMessage(), equalTo("** On entry to ZGERC parameter number 1 had an illegal value"));
    }
  }

  @Test
  public void stringsCpp() throws Exception {
    compileAndTest("std_strings.cpp");
  }


  @Test
  public void lsame() throws Exception {
    Class clazz = compile("lsame.f");
    Method lsame = clazz.getMethod("lsame_", Ptr.class, Ptr.class, int.class, int.class);

    lsame.invoke(null, BytePtr.asciiString("A"), BytePtr.asciiString("a"), 1, 1);

  }

  @Test
  public void cher() throws Exception {
    Class clazz = compile("cher.f");

  }

  @Test
  public void scnrm2() throws Exception {
    Class clazz = compile("scnrm2.f");
  }

  @Test
  @Ignore("todo: unions")
  public void fortranEquivalence() throws Exception {
    Class clazz = compile("equivalence.f");
    Method testMethod = clazz.getMethod("test_");
    testMethod.invoke(null);
  }

  @Test
  @Ignore
  public void cppExceptions() throws Exception {
    compileAndTest("exceptions.cpp");
  }

  @Test
  public void linking() throws Exception {
    compile(Arrays.asList("link1.c", "link2.c"));

    Class<?> link1 = Class.forName("org.renjin.gcc.link1");
    Class<?> link2 = Class.forName("org.renjin.gcc.link2");

    Integer test1 = (Integer) link1.getMethod("test").invoke(null);
    assertThat(test1, equalTo(3));

    Integer test2 = (Integer) link2.getMethod("test").invoke(null);
    assertThat(test2, equalTo(2));

    Double result = (Double) link2.getMethod("test_points").invoke(null);
    assertThat(result, equalTo(41d));

    Integer magicNumber1 = (Integer) link2.getMethod("test_global_var").invoke(null);
    assertThat(magicNumber1, equalTo(420));

    Integer magicNumber2 = (Integer) link2.getMethod("test_addressable_global_var").invoke(null);
    assertThat(magicNumber2, equalTo(24));
  }

  @Test
  public void addressableFields() throws Exception {
    Class clazz = compile("field_address.c");

    Method testMethod = clazz.getMethod("test");
    Object result = testMethod.invoke(null);

  }

  @Test
  public void uninitializedVariables() throws Exception {
//
//    GimpleCompilationUnit unit = Iterables.getOnlyElement(compileToGimple(Lists.newArrayList("uninit.c")));
//    GimpleFunction function = Iterables.getOnlyElement(unit.getFunctions());
//
//    ControlFlowGraph cfg = new ControlFlowGraph(function);
//    cfg.dumpGraph(new File("/tmp/uninit.dot"));
//
//    InitDataFlowAnalysis analysis = new InitDataFlowAnalysis(function, cfg);
//    analysis.solve();
//    analysis.dump();
//    
//    System.out.println("Variables requiring initialization: " + analysis.getVariablesUsedWithoutInitialization());

    Class<?> clazz = compile("uninit.c");
    Method testMethod = clazz.getMethod("test_uninitialized");
    testMethod.invoke(null);
  }

  @Test
  public void memcpy() throws Exception {
    Class clazz = compile("memcpy.c");

    Method test = clazz.getMethod("test_memcpy");
    Integer result = (Integer) test.invoke(null);

    assertThat(result, equalTo(1));
  }

  @Test
  public void varArgsCalls() throws Exception {
    Class clazz = compile("varargs.c");

    Method test = clazz.getMethod("test_sprintf", Ptr.class, int.class);

    BytePtr message = (BytePtr) test.invoke(null, BytePtr.nullTerminatedString("Bob", Charsets.US_ASCII), 99);

    assertThat(message.nullTerminatedString(), equalTo("Hello Bob, you have 99 messages"));
  }

  @Test
  public void ctypes() throws Exception {
    Class clazz = compile("ctype.c");
    Method countWhitespace = clazz.getMethod("count_whitespace", Ptr.class);
    assertThat((Integer) countWhitespace.invoke(null,
        BytePtr.nullTerminatedString("Hello World!", Charsets.US_ASCII)), equalTo(1));
  }

  @Test
  public void unsigned() throws Exception {
    Class clazz = compile("unsigned.c");

    // check conversions
    Method bitflip = clazz.getMethod("bitflip", double.class);
    assertThat((Double) bitflip.invoke(null, 0d), equalTo(4294967295d));

    Method bitand = clazz.getMethod("bitand", double.class, double.class);
    assertThat((Double) bitand.invoke(null, 0d, 4294967295d), equalTo(0d));

    // check double to unsigned int and back
    Method unsignedIntRoundTrip = clazz.getMethod("unsignedIntRoundTrip", double.class);
    assertThat((Double) unsignedIntRoundTrip.invoke(null, 0d), equalTo(0d));
    assertThat((Double) unsignedIntRoundTrip.invoke(null, -1), equalTo(4294967295d));
    assertThat((Double) unsignedIntRoundTrip.invoke(null, 2147483653d), equalTo(2147483653d));

    // From signed to unsigned
    Method int32_to_uint8 = clazz.getMethod("int32_to_uint8", int.class);
    assertThat((Integer) int32_to_uint8.invoke(null, -20), equalTo(236));

    // From uint32 to uint8
    Method uint32_to_uint8 = clazz.getMethod("uint32_to_uint8", int.class);
    assertThat((Integer) uint32_to_uint8.invoke(null, 0), equalTo(0));
    assertThat((Integer) uint32_to_uint8.invoke(null, 0x7F), equalTo(127));
    assertThat((Integer) uint32_to_uint8.invoke(null, 0x80), equalTo(128));
    assertThat((Integer) uint32_to_uint8.invoke(null, 0xFF), equalTo(255));
    assertThat((Integer) uint32_to_uint8.invoke(null, 0x100), equalTo(0));
    assertThat((Integer) uint32_to_uint8.invoke(null, 0x400), equalTo(0));
    assertThat((Integer) uint32_to_uint8.invoke(null, 0xFFFFFFFF), equalTo(255));

    // from uint64 to double
    Method uint64_to_double = clazz.getMethod("uint64_to_double", long.class);
    assertThat((Double)uint64_to_double.invoke(null, Integer.MAX_VALUE * 20L),
        closeTo(BigDecimal.valueOf(Integer.MAX_VALUE).multiply(BigDecimal.valueOf(20)).doubleValue(), 0d));
    assertThat((Double)uint64_to_double.invoke(null, 0xffffffffffffffffL),
        closeTo(BigDecimal.valueOf(2).pow(64).doubleValue(), 0d));


    // int32 to uint64
    Method int32_to_uint64 = clazz.getMethod("int32_to_uint64", int.class);
    assertThat((Long)int32_to_uint64.invoke(null, 0), equalTo(0L));
    assertThat((Long)int32_to_uint64.invoke(null, -1), equalTo(0xFFFFFFFFFFFFFFFFL));
    assertThat((Long)int32_to_uint64.invoke(null, -64), equalTo(0xFFFFFFFFFFFFFFC0L));
    assertThat((Long)int32_to_uint64.invoke(null, 3000), equalTo(0xBB8L));
  }

  @Test
  public void unsignedComparison() throws Exception {
    compileAndTest("unsigned_comparison.c");
  }


  @Test
  public void unsignedToSigned() throws Exception {
    Class clazz = compile("to_signed.c");
    Method charToUnsigned16 = clazz.getMethod("charToUnsigned16", byte.class);

    assertThat((Integer) charToUnsigned16.invoke(null, (byte) 0), equalTo(0));
    assertThat((Integer) charToUnsigned16.invoke(null, (byte) 120), equalTo(120));
    assertThat((Integer) charToUnsigned16.invoke(null, (byte) -62), equalTo(65474));


    Method int16ToUnsigned32 = clazz.getMethod("int16ToUnsigned32", short.class);
    assertThat((Integer) int16ToUnsigned32.invoke(null, (short) 0), equalTo(0));
    assertThat((Integer) int16ToUnsigned32.invoke(null, (short) 4096), equalTo(0x1000));
    assertThat((Integer) int16ToUnsigned32.invoke(null, (short) -34), equalTo(0xffffffde));
    assertThat((Integer) int16ToUnsigned32.invoke(null, (short) -4142), equalTo(0xffffefd2));

    Method uint32ToInt8 = clazz.getMethod("uint32ToInt8", int.class);
    assertThat((Byte) uint32ToInt8.invoke(null, 0), equalTo((byte) 0));
    assertThat((Byte) uint32ToInt8.invoke(null, 3000), equalTo((byte) -72));
    assertThat((Byte) uint32ToInt8.invoke(null, 4096), equalTo((byte) 0));
    assertThat((Byte) uint32ToInt8.invoke(null, 0xffffffff), equalTo((byte) -1));
    assertThat((Byte) uint32ToInt8.invoke(null, 0xfffffffe), equalTo((byte) -2));

    Method uint32ToInt16 = clazz.getMethod("uint32ToInt16", int.class);
    assertThat((Short) uint32ToInt16.invoke(null, 0), equalTo((short) 0));
    assertThat((Short) uint32ToInt16.invoke(null, 0xbb8), equalTo((short) 3000));
    assertThat((Short) uint32ToInt16.invoke(null, 0x40000), equalTo((short) 0));

    Method uint32ToUint16 = clazz.getMethod("uint32ToUint16", int.class);
    assertThat((Character) uint32ToUint16.invoke(null, 0), equalTo((char) 0));
    assertThat((Character) uint32ToUint16.invoke(null, 0x402), equalTo((char) 1026));
    assertThat((Character) uint32ToUint16.invoke(null, 0x1000), equalTo((char) 4096));
    assertThat((Character) uint32ToUint16.invoke(null, 0xFFFF), equalTo((char) 65535));
    assertThat((Character) uint32ToUint16.invoke(null, 0x10003), equalTo((char) 3));

    Method uint32ToUint64 = clazz.getMethod("uint32ToUint64", int.class);
    assertThat((Long) uint32ToUint64.invoke(null, 0), equalTo((long) 0));
    assertThat((Long) uint32ToUint64.invoke(null, 0xFF), equalTo(0xFFL));
    assertThat((Long) uint32ToUint64.invoke(null, 0xFFFFFFFF), equalTo(0xFFFFFFFFL));

    Method uint16ToUint64 = clazz.getMethod("uint32ToUint64", int.class);
    assertThat((Long) uint16ToUint64.invoke(null, 0), equalTo((long) 0));
    assertThat((Long) uint16ToUint64.invoke(null, 0xFF), equalTo(0xFFL));
    assertThat((Long) uint16ToUint64.invoke(null, 0xFFFFFFFF), equalTo(0xFFFFFFFFL));
  }

  @Test
  public void memcmpTest() throws Exception {
    Class clazz = compile("memcmp.c");

    Method long_memcmp = clazz.getMethod("long_memcmp", Ptr.class, Ptr.class);

    assertThat((Integer) long_memcmp.invoke(null, new LongPtr(0xFFFFFFFFFFFFFFFFL), new LongPtr(0xFFFL)), greaterThan(0));
    assertThat((Integer) long_memcmp.invoke(null, new LongPtr(0xCAFEBABE), new LongPtr(0xCAFEBABE)), equalTo(0));
  }

  @Test
  @Ignore("todo")
  public void longDouble() throws Exception {
    compileAndTest("long_double.c");
  }

  @Test
  public void voidPointers() throws Exception {
    Class clazz = compile("void_ptr.c");

    assertThat((Double) clazz.getMethod("test").invoke(null), equalTo(42.0));
    assertThat((Double) clazz.getMethod("test_from_void").invoke(null), equalTo(1.0));
  }

  @Test
  public void voidMemcmp() throws Exception {
    Class clazz = compile("void_memcmp.c");

    assertThat((Integer) clazz.getMethod("test_double").invoke(null), equalTo(1));
    assertThat((Integer) clazz.getMethod("test_integer").invoke(null), equalTo(0));
    assertThat((Integer) clazz.getMethod("test_offset").invoke(null), equalTo(1));
    assertThat((Integer) clazz.getMethod("test_comparison").invoke(null), equalTo(0));
  }

  @Test
  public void voidMalloc() throws Exception {
    compileAndTest("void_malloc.c");
  }

  @Test
  public void div() throws Exception {
    compileAndTest("div.c");
  }

  @Test
  public void stdVector() throws Exception {
    compileAndTest("std_vector.cpp");
  }

  @Test
  public void clockTest() throws Exception {
    compileAndTest("clock.c");
  }

  @Test
  public void endpointClass() throws Exception {
    // Plugin was segfaulting 
    Class<?> endpoints = compile("endpoint.cpp");

    Method allocMethod = endpoints.getMethod("alloc_endpoints");
    Ptr ptr = (Ptr) allocMethod.invoke(null);

//    assertThat(ptr.array.length, equalTo(2));


    Method testMethod = endpoints.getMethod("test_endpoints");
    Ptr ep = (Ptr) testMethod.invoke(null);
   // assertThat(ep.array.length, equalTo(8));
  }

  @Test
  public void recordValues() throws Exception {
    compileAndTest("record_value.c");
  }

  @Test
  public void clz() throws Exception {
    compileAndTest("clz.c");
  }

  @Test
  public void voidEq() throws Exception {
    compileAndTest("void_eq.c");
  }

  @Test
  public void addressablePointerUnion() throws Exception {
    compileAndTest("addr_ptr_union.c");
  }

  @Test
  public void superClass() throws Exception {
    compileAndTest("superclass.c");
  }

  @Test
  public void linkedList() throws Exception {
    compileAndTest("linked_list.c");
  }

  @Test
  public void triplePtr() throws Exception {
    compileAndTest("triple_ptr.c");
  }

  @Test
  public void print() throws Exception {
    compileAndTest("print.c");
  }

  @Test
  public void bitfields() throws Exception {
    compileAndTest("bitfields.c");
  }

  @Test
  public void unionArrayPrimitiveMixed() throws Exception {
    compileAndTest("union_arrays1.c");
  }


  @Test
  public void unionArrayPrimitiveMixed2() throws Exception {
    compileAndTest("union_arrays2.c");
  }
  
  @Test
  public void fortranCommonBlocks() throws Exception {
    Class<?> commonBlocks = compile("common.f");

    Method sub1 = commonBlocks.getMethod("sub1_");
    
    sub1.invoke(null);
  }

  @Test
  public void funptrFields() throws Exception {
    compileAndTest("funptr_fields.c");
  }
  
  @Test
  public void recordArrayFields() throws Exception {
    compileAndTest("record_array_fields.c");    
  }
  
  @Test
  public void voidPtrSet() throws Exception {
    compileAndTest("void_ptr_set.c");
  }
 
  @Test
  public void addressableFieldMemSet() throws Exception {
    compileAndTest("addr_field_memset.c");
  }
  
  @Test
  public void zeroLengthArrayFields() throws Exception {
    compileAndTest("zero_array_fields.c");
  }
  
  @Test
  public void fatPtrFieldParamAssign() throws Exception {
    compileAndTest("fatptrfield_param_assign.c");
  }


  @Test
  public void tukey() throws Exception {
    compile("dt.c");
  }

  @Test
  public void constantStaticVar() throws Exception {
    compileAndTest("staticvar.c");
  }

  @Test
  public void deferenceToUnitRecord() throws Exception {
    compileAndTest("void_deref_to_unit_rec.c");
  }

  @Test
  public void nullWrappedPtr() throws Exception {
    compileAndTest("null_ptr.c");
  }

  @Test
  public void voidRealloc() throws Exception {
    compileAndTest("void_realloc.c");
  }

  @Test
  public void voidPtrToRecordPtrParam() throws Exception {
    compileAndTest("void_to_rec_ptr_param.c");
  }

  @Test
  public void firstFirstFieldCast() throws Exception {
    compileAndTest("first_field.c");
  }

  @Test
  public void superClassBug() throws Exception {
    compileAndTest("superclass_bug.c");
  }

  @Test
  public void newArray() throws Exception {
    compileAndTest("new_array.cpp");
  }

  @Test
  public void emptyFunctions() throws Exception {
    compileAndTest("empty_fns.cpp");
  }

  @Test
  public void pointerMemberFunctions() throws Exception {
    compileAndTest("pmf.cpp");
  }

  @Test
  public void cacheBug() throws Exception {
    compileAndTest("cache_bug.c");
  }

  @Test
  public void matrixCompileBug() throws Exception {
    compile("matrix_bug.c");
  }

  @Test
  public void emptyRecordCopy() throws Exception {
    compile("empty_record_copy.cpp");
  }

  @Test
  public void strcpy() throws Exception {
    compileAndTest("strcpy.c");
  }

  @Test
  public void unitPtrSuperClass() throws Exception {
    compileAndTest("unit_ptr_superclass.c");
  }

  @Test
  public void addrRecordParam() throws Exception {
    compileAndTest("addr_record_param.c");
  }

  @Test
  public void emptyBaseClassWithRecordArray() throws Exception {
    compileAndTest("empty_base_array.cpp");
  }

  @Test
  public void emptyBaseClassWithObjectPtr() throws Exception {
    compileAndTest("empty_base_objectptr.cpp");
  }

  @Test
  public void emptyBaseClassWithUnitPtr() throws Exception {
    compileAndTest("empty_base_unitptr.cpp");
  }

  @Test
  public void addressFatPtr() throws Exception {
    compileAndTest("address_fatptr.c");
  }

  @Test
  public void differentTypesOfUnionPtr() throws Exception {
    compileAndTest("unionptr_different_types.c");
  }

  @Test
  public void addressableParameter() throws Exception {
    compileAndTest("addr_parameter.c");
  }

  @Test
  public void inheritanceGlobalVars() throws Exception {
    compileAndTest("inheritance_globalvars.cpp");
  }

  @Test
  public void badArrayLiteral() throws Exception {
    compileAndTest("bad_array_literal.c");
  }

  @Test
  public void longArrayIndex() throws Exception {
    compileAndTest("long_index.c");
  }

  @Test
  public void downcast64() throws Exception {
    compileAndTest("downcast64.c");
  }

  @Test
  public void inlineAssembly() throws Exception {
    Class<?> clazz = compile("asm.c");

    Method testMethod = clazz.getMethod("test_asm");

    try {
      testMethod.invoke(null);
      throw new AssertionError("Should not complete - there's inline assembly!");
    } catch (InvocationTargetException e) {
      assertThat(e.getCause().getMessage(), equalTo("Compilation of inline assembly not supported"));
    }
  }

  @Test
  public void arraysOfMixedLength() throws Exception {
    compileAndTest("array_mixed_len_union.c");
  }

  @Test
  public void unsignedDiv() throws Exception {
    compileAndTest("unsigned_div.c");
  }

  @Test
<<<<<<< HEAD
  public void realPointerCasting() throws Exception {
    compileAndTest("pointer_casting.c");
  }

  @Test
  public void izamax() throws Exception {
    Class<?> clazz = compile("izamax.f");
  }

  @Test
  public void globalVarsAreZeroedOnInit() throws Exception {
    compileAndTest("static_var_zero.c");
=======
  public void rand() throws Exception {
    compileAndTest("rand.c");
>>>>>>> 07d0960c
  }
}<|MERGE_RESOLUTION|>--- conflicted
+++ resolved
@@ -1228,7 +1228,6 @@
   }
 
   @Test
-<<<<<<< HEAD
   public void realPointerCasting() throws Exception {
     compileAndTest("pointer_casting.c");
   }
@@ -1241,9 +1240,10 @@
   @Test
   public void globalVarsAreZeroedOnInit() throws Exception {
     compileAndTest("static_var_zero.c");
-=======
+  }
+
+  @Test
   public void rand() throws Exception {
     compileAndTest("rand.c");
->>>>>>> 07d0960c
   }
 }