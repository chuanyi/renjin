--- conflicted
+++ resolved
@@ -51,14 +51,9 @@
   }
 
   @Override
-<<<<<<< HEAD
   public CallGenerator findCallGenerator(GimpleFunctionRef ref, List<GimpleExpr> operands) {
-    CallGenerator generator = functions.get(ref.getName());
-=======
-  public CallGenerator findCallGenerator(GimpleFunctionRef ref, List<GimpleExpr> operands, CallingConvention callingConvention) {
-    String mangledName = callingConvention.mangleFunctionName(ref.getName());
+    String mangledName = ref.getName();
     Optional<CallGenerator> generator = findCallGenerator(mangledName);
->>>>>>> 597a7bd4
     
     if(!generator.isPresent()) {
       throw new UnsupportedOperationException("Could not find function '" + mangledName + "'");
@@ -73,26 +68,17 @@
     if(generator == null) {
       Optional<LinkSymbol> linkSymbol = null;
       try {
-        linkSymbol = LinkSymbol.lookup(linkClassLoader, ref.getName());
+        linkSymbol = LinkSymbol.lookup(linkClassLoader, mangledName);
       } catch (IOException e) {
-        throw new InternalCompilerException("Exception loading link symbol " + ref.getName(), e);
+        throw new InternalCompilerException("Exception loading link symbol " + mangledName, e);
       }
       if(linkSymbol.isPresent()) {
         Method method = linkSymbol.get().loadMethod(linkClassLoader);
         generator = new FunctionCallGenerator(new StaticMethodStrategy(typeOracle, method));
-        functions.put(ref.getName(), generator);
+        functions.put(mangledName, generator);
       }
     }
-<<<<<<< HEAD
-    
-    
-    if(generator == null) {
-      return new FunctionCallGenerator(new UnimplCallGenerator(ref.getName()));
-    }
-    return generator;
-=======
     return Optional.fromNullable(generator);
->>>>>>> 597a7bd4
   }
 
 
@@ -208,5 +194,4 @@
   public Set<Map.Entry<String, CallGenerator>> getFunctions() {
     return functions.entrySet();
   }
-
 }