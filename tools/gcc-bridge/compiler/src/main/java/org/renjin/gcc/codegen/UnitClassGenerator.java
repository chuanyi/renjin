/**
 * Renjin : JVM-based interpreter for the R language for the statistical analysis
 * Copyright © 2010-2016 BeDataDriven Groep B.V. and contributors
 *
 * This program is free software; you can redistribute it and/or modify
 * it under the terms of the GNU General Public License as published by
 * the Free Software Foundation; either version 2 of the License, or
 * (at your option) any later version.
 *
 * This program is distributed in the hope that it will be useful,
 * but WITHOUT ANY WARRANTY; without even the implied warranty of
 * MERCHANTABILITY or FITNESS FOR A PARTICULAR PURPOSE.  See the
 * GNU General Public License for more details.
 *
 * You should have received a copy of the GNU General Public License
 * along with this program; if not, a copy is available at
 * https://www.gnu.org/licenses/gpl-2.0.txt
 */
package org.renjin.gcc.codegen;

import org.renjin.gcc.GimpleCompiler;
import org.renjin.gcc.InternalCompilerException;
import org.renjin.gcc.ProvidedGlobalVar;
import org.renjin.gcc.TreeLogger;
import org.renjin.gcc.codegen.expr.ExprFactory;
import org.renjin.gcc.codegen.expr.GExpr;
import org.renjin.gcc.codegen.type.ParamStrategy;
import org.renjin.gcc.codegen.type.TypeOracle;
import org.renjin.gcc.codegen.type.TypeStrategy;
import org.renjin.gcc.codegen.var.GlobalVarAllocator;
import org.renjin.gcc.codegen.var.VarAllocator;
import org.renjin.gcc.gimple.*;
import org.renjin.gcc.gimple.expr.GimpleConstructor;
import org.renjin.gcc.gimple.expr.GimpleExpr;
import org.renjin.gcc.gimple.type.GimpleComplexType;
import org.renjin.gcc.gimple.type.GimpleIndirectType;
import org.renjin.gcc.gimple.type.GimplePrimitiveType;
import org.renjin.gcc.gimple.type.GimpleType;
import org.renjin.gcc.link.LinkSymbol;
import org.renjin.gcc.symbols.GlobalSymbolTable;
import org.renjin.gcc.symbols.UnitSymbolTable;
import org.renjin.repackaged.asm.ClassVisitor;
import org.renjin.repackaged.asm.ClassWriter;
import org.renjin.repackaged.asm.MethodVisitor;
import org.renjin.repackaged.asm.Type;
import org.renjin.repackaged.asm.util.TraceClassVisitor;
import org.renjin.repackaged.guava.collect.Lists;
import org.renjin.repackaged.guava.collect.Sets;

import java.io.File;
import java.io.IOException;
import java.io.PrintWriter;
import java.io.StringWriter;
import java.util.*;

import static org.renjin.repackaged.asm.Opcodes.*;


/**
 * Generates a JVM class for a given Gimple compilation unit
 */
public class UnitClassGenerator {

  private final GimpleCompilationUnit unit;
  private final String className;

  private final UnitSymbolTable symbolTable;
  private final TypeOracle typeOracle;
  
  private final GlobalVarAllocator globalVarAllocator;

  private final List<GimpleVarDecl> varToGenerate = Lists.newArrayList();

  private final List<LinkSymbol> globalVariableSymbols = new ArrayList<>();

  private ClassWriter cw;
  private ClassVisitor cv;
  private StringWriter sw;
  private PrintWriter pw;


  public UnitClassGenerator(TypeOracle typeOracle,
                            GlobalSymbolTable functionTable,
                            Map<String, ProvidedGlobalVar> providedVariables,
                            GimpleCompilationUnit unit,
                            String className) {
    this.unit = unit;
    this.className = className;
    this.typeOracle = typeOracle;
    this.globalVarAllocator = new GlobalVarAllocator(className);
    this.symbolTable = new UnitSymbolTable(functionTable);

    // Setup global variables that have global scoping
    Set<String> visited = new HashSet<>();
    for (GimpleVarDecl decl : unit.getGlobalVariables()) {
<<<<<<< HEAD
      if(!isIgnored(decl)) {
        GExpr varGenerator;

        if (isProvided(providedVariables, decl)) {
          ProvidedGlobalVar providedField = providedVariables.get(decl.getName());
          varGenerator = providedField.createExpr(decl, typeOracle);

        } else {
          try {
            TypeStrategy typeStrategy = typeOracle.forType(decl.getType());
            varGenerator = typeStrategy.variable(decl, globalVarAllocator);
          } catch (Exception e) {
            throw new InternalCompilerException("Global variable " + decl.getName() + " in " + unit.getSourceName(), e);
          }
          varToGenerate.add(decl);
=======
      if(!visited.add(decl.getMangledName())) {
        continue;
      }
      GExpr varGenerator;

      if (isProvided(providedVariables, decl)) {
        ProvidedGlobalVar providedField = providedVariables.get(decl.getName());
        varGenerator = providedField.createExpr(decl, typeOracle);

      } else {
        try {
          TypeStrategy typeStrategy = typeOracle.forType(decl.getType());
          varGenerator = typeStrategy.variable(decl, globalVarAllocator);

        } catch (Exception e) {
          throw new InternalCompilerException("Global variable " + decl.getName() + " in " + unit.getSourceName(), e);
        }
        varToGenerate.add(decl);

        if(!decl.isStatic()) {
          globalVariableSymbols.add(LinkSymbol.forGlobalVariable(decl.getMangledName(), Type.getType(className)));
>>>>>>> c361d740
        }
      }
      symbolTable.addGlobalVariable(decl, varGenerator);
    }

    for (GimpleFunction function : unit.getFunctions()) {
      if (!isExcluded(function)) {
        try {
          symbolTable.addFunction(function,
              new FunctionGenerator(className, function, typeOracle, globalVarAllocator, symbolTable));
        } catch (Exception e) {
          throw new InternalCompilerException(String.format("Exception creating %s for %s in %s: %s",
              FunctionGenerator.class.getSimpleName(),
              function.getName(),
              unit.getSourceName(),
              e.getMessage()), e);
        }
      }
    }

    for (GimpleAlias alias : unit.getAliases()) {
      symbolTable.addAlias(alias);
    }
  }

  public List<LinkSymbol> getGlobalVariableSymbols() {
    return globalVariableSymbols;
  }

  private boolean isExcluded(GimpleFunction function) {
    if(function.getMangledName().equals("printf")) {
      return true;
    }
<<<<<<< HEAD
    return decl.getMangledName().equals("_ZTVN10__cxxabiv117__class_type_infoE") ||
        decl.getMangledName().equals("_ZTVN10__cxxabiv120__si_class_type_infoE");
=======

    return false;
>>>>>>> c361d740
  }

  private boolean isProvided(Map<String, ProvidedGlobalVar> providedVariables, GimpleVarDecl decl) {
    return decl.isExtern() && providedVariables.containsKey(decl.getName());
  }

  public String getClassName() {
    return className;
  }

  public void emit(TreeLogger parentLogger) {
    
    TreeLogger logger = parentLogger.branch("Generating code for " + unit.getSourceName());
    
    sw = new StringWriter();
    pw = new PrintWriter(sw);
    cw = new ClassWriter(ClassWriter.COMPUTE_FRAMES | ClassWriter.COMPUTE_MAXS) {
      @Override
      protected String getCommonSuperClass(String type1, String type2) {
        try {
          return super.getCommonSuperClass(type1, type2);
        } catch (Exception e) {
          return Type.getInternalName(Object.class);
        }
      }
    };
    //cw = new ClassWriter(0);

    if(GimpleCompiler.TRACE) {
      cv = new TraceClassVisitor(cw, new PrintWriter(System.out));
    } else {
      cv = cw;
    }
    cv.visit(V1_7, ACC_PUBLIC + ACC_SUPER, className, null, "java/lang/Object", new String[0]);
    cv.visitSource(unit.getSourceName(), null);
    emitDefaultConstructor();
    emitFunctions(logger, unit);
    emitGlobalVariables();
    cv.visitEnd();
  }

  private void emitDefaultConstructor() {
    MethodVisitor mv = cv.visitMethod(ACC_PRIVATE, "<init>", "()V", null, null);
    mv.visitCode();
    mv.visitVarInsn(ALOAD, 0);
    mv.visitMethodInsn(INVOKESPECIAL, "java/lang/Object", "<init>", "()V", false);
    mv.visitInsn(RETURN);
    mv.visitMaxs(1, 1);
    mv.visitEnd();
  }

  private void emitGlobalVariables() {
    
    // write actual field declarations
    globalVarAllocator.writeFields(cv);
    
    // and any static initialization that is required
    MethodGenerator mv = new MethodGenerator(cv.visitMethod(ACC_STATIC, "<clinit>", "()V", null, null));
    mv.visitCode();

    ExprFactory exprFactory = new ExprFactory(typeOracle, symbolTable, mv);
    
    globalVarAllocator.writeFieldInitialization(mv);
  
    for (GimpleVarDecl decl : varToGenerate) {
      try {
        GExpr varGenerator = symbolTable.getGlobalVariable(decl);
        GimpleExpr initialValue = decl.getValue();
        if(initialValue == null) {
          initialValue = zeroValue(decl.getType());
        }
        if(initialValue != null) {

          if(initialValue instanceof GimpleConstructor) {
            writeInitMethodCall(mv, decl, varGenerator, initialValue);
          } else {
            tryWriteInitCode(mv, exprFactory, decl, varGenerator, initialValue);
          }
        }
      } catch (Exception e) {
        throw new InternalCompilerException(
            String.format("Exception writing static variable initializer %s %s = %s defined in %s", 
                decl.getType(),
                decl.getName(),
                decl.getValue(),
                unit.getSourceName()), e);
      }
    }

    for (FunctionGenerator function : symbolTable.getFunctions()) {
      function.emitLocalStaticVarInitialization(mv, new ExprFactory(typeOracle, symbolTable, mv));
    }

    mv.visitInsn(RETURN);
    mv.visitMaxs(1, 1);
    mv.visitEnd();
  }

  private void writeInitMethodCall(MethodGenerator mv,
                                   GimpleVarDecl decl,
                                   GExpr varGenerator,
                                   GimpleExpr initialValue) {

    String initMethodName = writeInitMethod(decl, varGenerator, initialValue);
    mv.invokestatic(className, initMethodName, "()V", false);
  }

  private String writeInitMethod(GimpleVarDecl decl,
                                 GExpr varGenerator,
                                 GimpleExpr initialValue) {

    String initMethodName = VarAllocator.toJavaSafeName(decl.getMangledName()) + "$$clinit";
    MethodGenerator mv = new MethodGenerator(cv.visitMethod(ACC_STATIC, initMethodName, "()V", null, null));
    ExprFactory exprFactory = new ExprFactory(typeOracle, symbolTable, mv);
    mv.visitCode();
    tryWriteInitCode(mv, exprFactory, decl, varGenerator, initialValue);
    mv.visitInsn(RETURN);
    mv.visitMaxs(1, 1);
    mv.visitEnd();

    return initMethodName;

  }


  private void tryWriteInitCode(MethodGenerator mv,
                                ExprFactory exprFactory,
                                GimpleVarDecl decl,
                                GExpr varGenerator,
                                GimpleExpr initialValue) {
    try {
      varGenerator.store(mv, exprFactory.findGenerator(initialValue));
    } catch (Exception e) {
      System.err.println("Warning: could not generate code for global variable " + decl.getMangledName() +
          ": " + e.getMessage());
    }
  }

  private GimpleExpr zeroValue(GimpleType type) {
    if(type instanceof GimplePrimitiveType) {
      return ((GimplePrimitiveType) type).zero();
    } else if(type instanceof GimpleComplexType) {
      return ((GimpleComplexType) type).zero();
    } else if(type instanceof GimpleIndirectType) {
      return ((GimpleIndirectType) type).nullValue();
    }
    return null;
  }

  private void emitFunctions(TreeLogger parentLogger, GimpleCompilationUnit unit) {

    // Check for duplicate names...
    Set<String> names = Sets.newHashSet();
    for (FunctionGenerator functionGenerator : symbolTable.getFunctions()) {
      if(names.contains(functionGenerator.getSafeMangledName())) {
        throw new InternalCompilerException("Duplicate function names " + functionGenerator.getSafeMangledName());
      }
      names.add(functionGenerator.getSafeMangledName());
    }
    
    // Now actually emit the function bodies
    for (FunctionGenerator functionGenerator : symbolTable.getFunctions()) {
      try {
        functionGenerator.emit(parentLogger, cv);
      } catch (Exception e) {
        throw new InternalCompilerException(functionGenerator, e);
      }
    }
  }

  public byte[] toByteArray() {
    cv.visitEnd();
    try {
      return cw.toByteArray();
    } catch (Exception e) {
      throw new InternalCompilerException("Failed to write class " + getClassName() + ": " + e.getMessage());
    }
  }

  /**
   * Writes out a java source file for this compilation unit with only the method declarations so that
   * we can produce javadoc.
   *
   * @param outputDir the root directory for the sources
   */
  public void emitJavaDoc(File outputDir) throws IOException {
    File sourceFile = new File(outputDir.getAbsolutePath() + File.separator + className + ".java");
    if(!sourceFile.getParentFile().exists()) {
      boolean created = sourceFile.getParentFile().mkdirs();
      if(!created) {
        throw new IOException("Failed to create directory for java source file: " + sourceFile.getParentFile());
      }
    }

    String[] javaNames = getJavaNames();

    PrintWriter s = new PrintWriter(sourceFile);
    s.println("package " + javaNames[0] + ";");
    s.println();
    s.println("public class " + javaNames[1] + " {");
    s.println();

    for (FunctionGenerator functionGenerator : symbolTable.getFunctions()) {
      s.print("  public static ");
      s.print(javaName(functionGenerator.getReturnStrategy().getType()));
      s.print(" ");
      s.print(functionGenerator.getMangledName());
      s.print("(");

      boolean needsComma = false;

      List<GimpleParameter> params = functionGenerator.getFunction().getParameters();
      for (int i = 0; i < params.size(); i++) {
        GimpleParameter param = params.get(i);
        ParamStrategy paramStrategy = functionGenerator.getParamStrategies().get(i);

        List<Type> types = paramStrategy.getParameterTypes();
        List<String> names = paramStrategy.getParameterNames(param.getName());
        if(types.size() != names.size()) {
          throw new IllegalStateException("strategy: " + paramStrategy);
        }

        for (int j = 0; j < types.size(); j++) {
          if(needsComma) {
            s.print(", ");
          }
          s.print(javaName(types.get(j)));
          s.print(" ");
          s.print(names.get(j));
          needsComma = true;
        }
      }
      s.println(") { throw new UnsupportedOperationException(); }");
    }

    s.println("}");
    s.close();
  }


  private String[] getJavaNames() {
    int packageEnd = className.lastIndexOf('/');
    if(packageEnd == -1) {
      throw new IllegalStateException("className: " + className);
    }

    return new String[] {
        className.substring(0, packageEnd).replace('/', '.'),
        className.substring(packageEnd+1)
    };
  }


  private String javaName(Type type) {
    switch (type.getSort()) {
      case Type.VOID:
        return "void";
      case Type.BOOLEAN:
        return "boolean";
      case Type.BYTE:
        return "byte";
      case Type.SHORT:
        return "short";
      case Type.CHAR:
        return "char";
      case Type.INT:
        return "int";
      case Type.LONG:
        return "long";
      case Type.FLOAT:
        return "float";
      case Type.DOUBLE:
        return "double";

      case Type.OBJECT:
        return type.getInternalName().replace('/', '.');

      case Type.ARRAY:
        return javaName(type.getElementType()) + "[]";

      default:
        throw new IllegalArgumentException("type: " + type);
    }
  }

}<|MERGE_RESOLUTION|>--- conflicted
+++ resolved
@@ -93,23 +93,6 @@
     // Setup global variables that have global scoping
     Set<String> visited = new HashSet<>();
     for (GimpleVarDecl decl : unit.getGlobalVariables()) {
-<<<<<<< HEAD
-      if(!isIgnored(decl)) {
-        GExpr varGenerator;
-
-        if (isProvided(providedVariables, decl)) {
-          ProvidedGlobalVar providedField = providedVariables.get(decl.getName());
-          varGenerator = providedField.createExpr(decl, typeOracle);
-
-        } else {
-          try {
-            TypeStrategy typeStrategy = typeOracle.forType(decl.getType());
-            varGenerator = typeStrategy.variable(decl, globalVarAllocator);
-          } catch (Exception e) {
-            throw new InternalCompilerException("Global variable " + decl.getName() + " in " + unit.getSourceName(), e);
-          }
-          varToGenerate.add(decl);
-=======
       if(!visited.add(decl.getMangledName())) {
         continue;
       }
@@ -131,7 +114,6 @@
 
         if(!decl.isStatic()) {
           globalVariableSymbols.add(LinkSymbol.forGlobalVariable(decl.getMangledName(), Type.getType(className)));
->>>>>>> c361d740
         }
       }
       symbolTable.addGlobalVariable(decl, varGenerator);
@@ -165,13 +147,8 @@
     if(function.getMangledName().equals("printf")) {
       return true;
     }
-<<<<<<< HEAD
-    return decl.getMangledName().equals("_ZTVN10__cxxabiv117__class_type_infoE") ||
-        decl.getMangledName().equals("_ZTVN10__cxxabiv120__si_class_type_infoE");
-=======
 
     return false;
->>>>>>> c361d740
   }
 
   private boolean isProvided(Map<String, ProvidedGlobalVar> providedVariables, GimpleVarDecl decl) {
