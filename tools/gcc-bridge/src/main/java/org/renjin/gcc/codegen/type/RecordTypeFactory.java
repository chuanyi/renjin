--- conflicted
+++ resolved
@@ -77,16 +77,7 @@
 
     @Override
     public VarGenerator varGenerator(LocalVarAllocator allocator) {
-<<<<<<< HEAD
-        return new RecordVarGenerator(generator, allocator.reserveObject());
-    }
-
-    @Override
-    public TypeFactory arrayOf(GimpleArrayType arrayType) {
-        return new Array(arrayType);
-=======
       return new RecordArrayVarGenerator(arrayType, generator, allocator.reserveObject());
->>>>>>> b8a60ad4
     }
 
     @Override
@@ -99,17 +90,17 @@
 
       if(arrayType.getElementCount() != value.getElements().size()) {
         throw new InternalCompilerException(String.format(
-            "array type defined as size of %d, only % constructors provided", 
+            "array type defined as size of %d, only % constructors provided",
               arrayType.getElementCount(), value.getElements().size()));
       }
-      
+
       List<ExprGenerator> elements = Lists.newArrayList();
       for (GimpleConstructor.Element element : value.getElements()) {
         GimpleConstructor elementValue = (GimpleConstructor) element.getValue();
         ExprGenerator elementConstructor = exprFactory.findGenerator(elementValue);
         elements.add(elementConstructor);
       }
-      
+
       return new RecordArrayConstructor(generator, arrayType, elements);
     }
   }
