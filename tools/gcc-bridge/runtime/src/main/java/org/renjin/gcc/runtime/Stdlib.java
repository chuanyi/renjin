--- conflicted
+++ resolved
@@ -449,16 +449,13 @@
 
     return outputString.length();
   }
-
-<<<<<<< HEAD
+  
   public static void safeAssign(DoublePtr p, double value) {
     if (p.offset >= 0 && p.offset < p.array.length) {
       p.array[p.offset] = value;
     }
   }
   
-=======
->>>>>>> a95e827a
   public static int puts(BytePtr string) {
     System.out.println(string.nullTerminatedString());
     return 0;
