--- conflicted
+++ resolved
@@ -145,8 +145,10 @@
       return 0;
     }
   }
-
-<<<<<<< HEAD
+  public static double atanh(double x) {
+    return 0.5 * Math.log((1d + x) / (1d - x));
+  }
+
   public static String nullTerminatedString(Ptr x) {
     StringBuilder str = new StringBuilder();
     int i = 0;
@@ -162,12 +164,6 @@
   }
 
   @Deprecated
-=======
-  public static double atanh(double x) {
-    return 0.5 * Math.log((1d + x) / (1d - x));
-  }
-
->>>>>>> d43d3ee4
   public static int strlen(BytePtr x) {
     return strlen((Ptr)x);
   }
@@ -254,20 +250,16 @@
     return outputBytes.length;
   }
 
-<<<<<<< HEAD
   public static int sscanf(BytePtr format, Object... arguments) {
-=======
+    throw new UnsupportedOperationException("TODO: implement " + Stdlib.class.getName() + ".sscanf");
+  }
+
   public static int tolower(int c) {
     return Character.toLowerCase(c);
   }
 
   public static int toupper(int c) {
     return Character.toUpperCase(c);
-  }
-
-  public static int sscanf(BytePtr format, Object... arguments) { 
->>>>>>> d43d3ee4
-    throw new UnsupportedOperationException("TODO: implement " + Stdlib.class.getName() + ".sscanf");
   }
 
   private static String doFormat(BytePtr format, Object[] arguments) {
