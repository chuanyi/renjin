--- conflicted
+++ resolved
@@ -268,7 +268,6 @@
     throw new RuntimeException(Stdlib.doFormat(format, arguments));
   }
 
-<<<<<<< HEAD
   public static void _gfortran_concat_string(int resultLength, Ptr result, int arg1Length, Ptr arg1, int arg2Length, Ptr arg2) {
     int resultPos = 0;
     for(int i=0;i<arg1Length;++i) {
@@ -292,7 +291,6 @@
     }
     return result;
   }
-=======
   private static volatile int __sync_synchronize_value = 0;
 
   public static void __sync_synchronize() {
@@ -301,5 +299,4 @@
     __sync_synchronize_value++;
   }
 
->>>>>>> 46245415
 }