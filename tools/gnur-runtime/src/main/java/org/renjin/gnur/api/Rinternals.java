/*
 * Renjin : JVM-based interpreter for the R language for the statistical analysis
 * Copyright © 2010-2018 BeDataDriven Groep B.V. and contributors
 *
 * This program is free software; you can redistribute it and/or modify
 * it under the terms of the GNU General Public License as published by
 * the Free Software Foundation; either version 2 of the License, or
 * (at your option) any later version.
 *
 * This program is distributed in the hope that it will be useful,
 * but WITHOUT ANY WARRANTY; without even the implied warranty of
 * MERCHANTABILITY or FITNESS FOR A PARTICULAR PURPOSE.  See the
 * GNU General Public License for more details.
 *
 * You should have received a copy of the GNU General Public License
 * along with this program; if not, a copy is available at
 * https://www.gnu.org/licenses/gpl-2.0.txt
 */
// Initial template generated from Rinternals.h from R 3.2.2
package org.renjin.gnur.api;

import org.renjin.eval.*;
import org.renjin.gcc.annotations.GlobalVar;
import org.renjin.gcc.annotations.Noop;
import org.renjin.gcc.format.FormatArrayInput;
import org.renjin.gcc.runtime.*;
import org.renjin.gnur.api.annotations.Allocator;
import org.renjin.gnur.api.annotations.Mutee;
import org.renjin.gnur.api.annotations.PotentialMutator;
import org.renjin.methods.MethodDispatch;
import org.renjin.methods.Methods;
import org.renjin.primitives.*;
import org.renjin.primitives.match.Duplicates;
import org.renjin.primitives.packaging.Namespaces;
import org.renjin.primitives.subset.Subsetting;
import org.renjin.primitives.vector.RowNamesVector;
import org.renjin.sexp.*;

import java.lang.System;
import java.lang.invoke.MethodHandle;
import java.nio.charset.StandardCharsets;
import java.util.Arrays;
import java.util.HashSet;
import java.util.Set;

import static org.renjin.primitives.Types.isFactor;
import static org.renjin.primitives.vector.RowNamesVector.isCompactForm;
import static org.renjin.primitives.vector.RowNamesVector.isOldCompactForm;

/**
 * GNU R API methods defined in the "Rinternals.h" header file.
 *
 * <p>Note that Renjin's tool chain always compiles native package code as if
 * {@code USE_RINTERNALS} was not defined, so all of these symbols always resolve to function
 * calls and not macro expansions, even for packages which define {@code USE_RINTERNALS}</p>
 */
@SuppressWarnings({"unused", "WeakerAccess"})
public final class Rinternals {


  private Rinternals() { }

  /* Evaluation Environment */

  /**
   * The "global" environment
   */
  @Deprecated
  public static SEXP	R_GlobalEnv;

  @GlobalVar
  public static SEXP R_GlobalEnv() {
    return Native.currentContext().getGlobalEnvironment();
  }

  /**
   * The empty environment at the root of the environment tree
   */
  public static SEXP R_EmptyEnv = Environment.EMPTY;

  /**
   * The base environment; formerly R_NilEnv
   */
  @Deprecated
  public static SEXP  R_BaseEnv;

  @GlobalVar
  public static SEXP R_BaseEnv() {
    return Native.currentContext().getBaseEnvironment();
  }

  /**
   * The (fake) namespace for base
   */
  @Deprecated
  public static SEXP R_BaseNamespace;

  @GlobalVar
  public static SEXP R_BaseNamespace() {
    return Native.currentContext().getNamespaceRegistry().getBaseNamespaceEnv();
  }


  /**
   *  Registry for registered namespaces
   */
  @Deprecated
  public static SEXP R_NamespaceRegistry;

  @GlobalVar
  public static SEXP R_NamespaceRegistry() {
    return Namespaces.getNamespaceRegistry(Native.currentContext().getNamespaceRegistry());
  }

  /**
   * Current srcref for debuggers
   */
  public static SEXP	R_Srcref;

  /* Special Values */

  /**
   * The nil object
   */
  public final static SEXP	R_NilValue = Null.INSTANCE;

  /**
   * Unbound marker
   */
  public static final  SEXP	R_UnboundValue = Symbol.UNBOUND_VALUE;

  /**
   * Missing argument marker
   */
  public static final  SEXP	R_MissingArg = Symbol.MISSING_ARG;

  /**
   * Marker for restarted function calls
   */
  public static SEXP	R_RestartToken;

  /* Symbol Table Shortcuts */

  /**
   * "base" Symbol
   */
  public static final  SEXP	R_baseSymbol = Symbol.get("base");

  /**
   * "base" Symbol
   */
  public static final SEXP	R_BaseSymbol = Symbol.get("base");	// "base"

  /**
   * {@code { Symbol
   */
  public static final SEXP	R_BraceSymbol = Symbol.get("{");

  /**
   * "[[" Symbol
   */
  public static final SEXP	R_Bracket2Symbol = Symbol.get("[[");

  /**
   * "[" Symbol
   */
  public static final SEXP	R_BracketSymbol = Symbol.get("[");

  /**
   * "class" Symbol
   */
  public static final SEXP	R_ClassSymbol = Symbol.get("class");

  /**
   * ".Device" symbol
   */
  public static final  SEXP	R_DeviceSymbol = Symbol.get(".Device");

  /**
   * "dimnames" symbol
   */
  public static  final SEXP	R_DimNamesSymbol = Symbol.get("dimnames");

  /**
   * "dim" symbol
   */
  public static final SEXP	R_DimSymbol = Symbol.get("dim");

  /**
   * "$" Symbol
   */
  public static final SEXP	R_DollarSymbol = Symbol.get("$");

  /**
   * "..." Symbol
   */
  public static  final SEXP	R_DotsSymbol = Symbol.get("...");

  /**
   * "::" Symbol
   */
  public static final  SEXP	R_DoubleColonSymbol = Symbol.get("::");

  /**
   * "drop" Symbol
   */
  public static final  SEXP	R_DropSymbol = Symbol.get("drop");

  /**
   * ".Last.value" Symbol
   */
  public static final SEXP	R_LastvalueSymbol = Symbol.get(".Last.value");

  /**
   * "level" Symbol
   */
  public static final  SEXP	R_LevelsSymbol = Symbol.get("levels");

  /**
   * "mode" symbol
   */
  public static final  SEXP	R_ModeSymbol = Symbol.get("mode");

  /**
   * "na.rm" Symbol
   */
  public static final SEXP	R_NaRmSymbol = Symbol.get("na.rm");

  /**
   * "name" Symbol
   */
  public static final  SEXP	R_NameSymbol = Symbol.get("name");

  /**
   * "names" Symbol
   */
  public static final  SEXP	R_NamesSymbol = Symbol.get("names");

  /**
   * ".__NAMESPACE__." Symbol
   */
  public static  final SEXP	R_NamespaceEnvSymbol = Symbol.get(".__NAMESPACE__.");

  /**
   * "package" Symbol
   */
  public static final SEXP	R_PackageSymbol = Symbol.get("package");

  /**
   * "previous" Symbol
   */
  public static final  SEXP	R_PreviousSymbol = Symbol.get("previous");

  /**
   * "quote" Symbol
   */
  public static final SEXP	R_QuoteSymbol = Symbol.get("quote");

  /**
   * "row.names" Symbol
   */
  public static final SEXP	R_RowNamesSymbol = Symbol.get("row.names");

  /**
   * ".Random.seed" Symbol
   */
  public static final SEXP	R_SeedsSymbol = Symbol.get(".Random.seed");

  /**
   * "sort.list" Symbol
   */
  public static final  SEXP	R_SortListSymbol = Symbol.get("sort.list");

  /**
   * "source" Symbol
   */
  public static final  SEXP	R_SourceSymbol = Symbol.get("source");

  /**
   * "spec" Symbol
   */
  public static final  SEXP	R_SpecSymbol = Symbol.get("spec");

  /**
   * ":::" Symbol
   */
  public static final  SEXP	R_TripleColonSymbol = Symbol.get(":::");

  /**
   * "tsp" Symbol
   */
  public static final  SEXP	R_TspSymbol = Symbol.get("tsp");

  /**
   * ".defined" Symbol
   */
  public static final  SEXP  R_dot_defined = Symbol.get(".defined");

  /**
   * ".Method" Symbol
   */
  public static final SEXP  R_dot_Method = Symbol.get(".Method");

  /**
   * ".packageName" Symbol
   */
  public static final SEXP	R_dot_packageName = Symbol.get(".packageName");

  /**
   * ".target" Symbol
   */
  public static final SEXP  R_dot_target = Symbol.get(".target");

/* Missing Values - others from Arith.h */

  /**
   * NA_String as a CHARSXP
   */
  public static final SEXP	R_NaString = GnuCharSexp.NA_STRING;

  /**
   * ""as a CHARSEXP
   */
  public static final SEXP	R_BlankString = GnuCharSexp.BLANK_STRING;

  /**
   * "" as a STRSXP
   */
  public static final SEXP	R_BlankScalarString = new GnuStringVector(GnuCharSexp.BLANK_STRING);

  public static final int CE_NATIVE = 0;
  public static final int CE_UTF8 = 1;
  public static final int CE_LATIN1 = 2;
  public static final int CE_BYTES = 3;
  public static final int CE_SYMBOL = 5;
  public static final int CE_ANY = 99;


  public static BytePtr R_CHAR(SEXP x) {
    GnuCharSexp charSexp = (GnuCharSexp) x;
    return charSexp.getValue();
  }

  public static boolean Rf_isNull(SEXP s) {
    return Types.isNull(s);
  }

  public static boolean Rf_isSymbol(SEXP s) {
    return Types.isSymbol(s);
  }

  public static boolean Rf_isLogical(SEXP s) {
    return Types.isLogical(s);
  }

  public static boolean Rf_isReal(SEXP s) {
    return Types.isReal(s);
  }

  public static boolean Rf_isComplex(SEXP s) {
    return Types.isComplex(s);
  }

  public static boolean Rf_isExpression(SEXP s) {
    return Types.isExpression(s);
  }

  public static boolean Rf_isEnvironment(SEXP s) {
    return Types.isEnvironment(s);
  }

  public static boolean Rf_isString(SEXP s) {
    return s instanceof StringVector;
  }

  /** Does an object have a class attribute?
   *
   * @param s Pointer to an R value.
   *
   * @return TRUE iff the object pointed to by \a s has a
   * class attribute.
   */
  public static boolean Rf_isObject(SEXP s) {
    return Types.isObject(s);
  }

  public static SEXP ATTRIB(SEXP x) {
    return x.getAttributes().asPairList();
  }

  public static boolean OBJECT(SEXP x) {
    return x.isObject();
  }

  public static int MARK(SEXP x) {
    throw new UnimplementedGnuApiMethod("MARK");
  }

  public static int TYPEOF(SEXP s) {
    if(s == Null.INSTANCE) {
      return SexpType.NILSXP;
    } else if(s instanceof ExpressionVector) {
      return SexpType.EXPRSXP;
    } else if(s instanceof ListVector) {
      return SexpType.VECSXP;
    } else if(s instanceof StringVector) {
      return SexpType.STRSXP;
    } else if(s instanceof DoubleVector) {
      return SexpType.REALSXP;
    } else if(s instanceof IntVector) {
      return SexpType.INTSXP;
    } else if(s instanceof LogicalVector) {
      return SexpType.LGLSXP;
    } else if(s instanceof RawVector) {
      return SexpType.RAWSXP;
    } else if(s instanceof Environment) {
      return SexpType.ENVSXP;
    } else if(s instanceof ComplexVector) {
      return SexpType.CPLXSXP;
    } else if(s instanceof Closure) {
      return SexpType.CLOSXP;
    } else if(s instanceof FunctionCall) {
      return SexpType.LANGSXP;
    } else if(s instanceof PairList) {
      return SexpType.LISTSXP;
    } else if(s instanceof S4Object) {
      return SexpType.S4SXP;
    } else if(s instanceof Promise) {
      return SexpType.PROMSXP;
    } else if(s instanceof Symbol) {
      return SexpType.SYMSXP;
    } else if(s instanceof GnuCharSexp) {
      return SexpType.CHARSXP;
    } else if(s instanceof SpecialFunction) {
      return SexpType.SPECIALSXP;
    } else if(s instanceof Function) {
      return SexpType.BUILTINSXP;
    } else {
      throw new UnsupportedOperationException("Unknown SEXP Type: " + s.getClass().getName());
    }
  }

  /**
   * @return the value of the {@code SEXP}'s named bit.
   */
  public static int NAMED(SEXP sexp) {
    // Renjin's contract for AtomicVector is that a vector's contents can never be changed
    // GNU R's contract for AtomicVector is that a vector's contents can ONLY be changed if NAMED(sexp) = 0
    // To "trick" code written for GNU R into observing Renjin's contract, we can simply always return a non-zero 
    // value here.
    return 2;
  }

  @Noop
  public static void SET_NAMED(SEXP sexp, int value) {
    // NOOP
  }

  public static int REFCNT(SEXP x) {
    throw new UnimplementedGnuApiMethod("REFCNT");
  }

  public static void SET_OBJECT(SEXP x, int v) {
    if(x.isObject() && v == 0) {
      throw new EvalException("SET_OBJECT: value SEXP Object field doesn't match expected value");
    }
  }

  public static void SET_TYPEOF(@Mutee SEXP x, int v) {
    if(TYPEOF(x) != v) {
      throw new UnimplementedGnuApiMethod(String.format("Cannot change SEXP of type '%s' to '%s'",
          SexpType.typeName(TYPEOF(x)),
          SexpType.typeName(v)));
    }
  }

  public static void SET_ATTRIB(SEXP x, SEXP v) {
    if(v instanceof PairList) {
      ((AbstractSEXP)x).unsafeSetAttributes(AttributeMap.fromPairList((PairList) v));
    } else {
      ((AbstractSEXP)x).unsafeSetAttributes(v.getAttributes());
    }
  }

  public static void DUPLICATE_ATTRIB(SEXP to, SEXP from) {
    AbstractSEXP abstractSEXP = (AbstractSEXP) to;
    if (Types.isS4(from) && !Types.isS4(to)) {
      abstractSEXP.unsafeSetAttributes(from.getAttributes().copy().setS4(true));
    } else {
      abstractSEXP.unsafeSetAttributes(from.getAttributes().copy());
    }
  }

  public static int IS_S4_OBJECT(SEXP x) {
    return Types.isS4(x) ? 1 : 0;
  }

  public static void SET_S4_OBJECT(SEXP x) {
    AbstractSEXP abstractSEXP = (AbstractSEXP) x;
    abstractSEXP.unsafeSetAttributes(x.getAttributes().copy().setS4(true));
  }

  public static void UNSET_S4_OBJECT(SEXP x) {
    AbstractSEXP abstractSEXP = (AbstractSEXP) x;
    abstractSEXP.unsafeSetAttributes(x.getAttributes().copy().setS4(false));
  }

  public static int LENGTH(SEXP x) {
    return x.length();
  }

  /**
   * @param x Pointer to a vector object.
   *
   * @return The 'true length' of {@code x}.  According to the R Internals
   *         document for R 2.4.1, this is only used for certain hash
   *         tables, and signifies the number of used slots in the
   *         table.
   */
  public static int TRUELENGTH(SEXP x) {
    return 0;
  }

  public static void SETLENGTH(SEXP x, int v) {
    throw new UnimplementedGnuApiMethod("SETLENGTH");
  }

  /**
   * Set 'true length' of vector.
   *
   * @param x Pointer to a vector object.
   *
   * @param v The required new 'true length'.
   */
  public static void SET_TRUELENGTH(SEXP x, int v) {
    throw new UnimplementedGnuApiMethod("SET_TRUELENGTH");
  }

  public static /*R_xlen_t*/ int XLENGTH(SEXP x) {
    return x.length();
  }

  public static /*R_xlen_t*/ int XTRUELENGTH(SEXP x) {
    throw new UnimplementedGnuApiMethod("XTRUELENGTH");
  }

  public static int IS_LONG_VEC(SEXP x) {
    return 0;
  }

  public static int LEVELS(SEXP x) {
    final SEXP levels = x.getAttribute(Symbols.LEVELS);
    if (Null.INSTANCE == levels) {
      return IntVector.NA;
    } else {
      return levels.asInt();
    }
  }

  public static int SETLEVELS(SEXP x, int v) {
    AbstractSEXP abstractSEXP = (AbstractSEXP) x;
    abstractSEXP.unsafeSetAttributes(x.getAttributes().copy().set(Symbols.LEVELS, IntVector.valueOf(v)));
    return LEVELS(x);
  }

  public static Object DATAPTR(SEXP x) {
    if (x instanceof IntVector || x instanceof LogicalVector) {
      return INTEGER(x);
    } else if(x instanceof DoubleVector) {
      return REAL(x);
    } else if(x instanceof ComplexVector) {
      return COMPLEX(x);
    } else if(x instanceof RawVector) {
      return RAW(x);
    } else {
      throw new UnsupportedOperationException("DATAPTR on type " + x.getClass().getName());
    }
  }

  public static IntPtr LOGICAL(SEXP x) {
    if(x instanceof LogicalArrayVector) {
      return new IntPtr(((LogicalArrayVector)x).toIntArrayUnsafe());
    } else if(x instanceof LogicalVector) {
      // TODO: cache arrays for the case of repeated LOGICAL() calls?
      return new IntPtr(((LogicalVector) x).toIntArray());
    } else {
      throw new EvalException("LOGICAL(): expected logical vector, found %s", x.getTypeName());
    }
  }

  /**
   * @deprecated Return type changed, see {@link Rinternals2}
   */
  @Deprecated
  public static IntPtr INTEGER(SEXP x) {
    if(x instanceof IntArrayVector) {
      return new IntPtr(((IntArrayVector) x).toIntArrayUnsafe());
    } else if(x instanceof LogicalArrayVector) {
      return new IntPtr(((LogicalArrayVector) x).toIntArrayUnsafe());
    } else if (x instanceof DoubleVector) {
      return new IntPtr(((DoubleVector) x).toIntArray());
    } else if(x instanceof IntVector) {
      // TODO: cache arrays for the case of repeated INTEGER() calls?
      return new IntPtr(((IntVector) x).toIntArray());
    } else if(x instanceof LogicalVector) {
      return new IntPtr(((LogicalVector) x).toIntArray());
    } else if(x == Null.INSTANCE) {
      return new IntPtr(0);
    } else {
      throw new EvalException("INTEGER(): expected integer vector, found %s", x.getTypeName());
    }
  }

  public static BytePtr RAW(SEXP x) {
    if(x instanceof RawVector) {
      return new BytePtr(((RawVector) x).toByteArrayUnsafe());
    }
    throw new EvalException("RAW(): Expected raw vector, found %s", x.getTypeName());
  }

  /**
   * Return type changed. See {@link Rinternals2#REAL}
   */
  @Deprecated
  public static DoublePtr REAL(SEXP x) {
    if(x instanceof DoubleArrayVector) {
      // Return the array backing the double vector
      // This is inherently unsafe because the calling code can modify the contents of the array
      // and potentially break the contract of immutability of DoubleVector, but the GNU R API
      // imposes essentially the same contract. We are, however, at the mercy of the C code observing
      // this contract.
      return new DoublePtr(((DoubleArrayVector) x).toDoubleArrayUnsafe());
    } else if(x instanceof DoubleVector) {
      // Return a copy of this vector as an array.
      // TODO: Cache arrays for the case of frequent REAL() calls?
      return new DoublePtr(((DoubleVector) x).toDoubleArray());
    } else {
      throw new EvalException("REAL(): expected numeric vector, found %s", x.getTypeName());
    }
  }

  public static DoublePtr COMPLEX (SEXP x) {
    if(x instanceof ComplexArrayVector) {
      return new DoublePtr(((ComplexArrayVector) x).toComplexArrayVectorUnsafe());
//    } else if(x instanceof ComplexVector) {
//      return new DoublePtr(((ComplexVector) x).toComplexArrayUnsafe());
    } else {
      throw new EvalException("COMPLEX(): expected complex vector, found %s", x.getTypeName());
    }
  }

  /**
   * Examine element of a character vector.
   *
   * @param x Pointer to a character vector.
   *
   * @param i Index of the required element.  There is no bounds
   *          checking.
   *
   * @return Pointer to extracted {@code i} 'th element as a {@link GnuCharSexp}
   */
  public static SEXP STRING_ELT(SEXP x, /*R_xlen_t*/ int i) {
    if(x instanceof GnuStringVector) {
      return ((GnuStringVector) x).getElementAsCharSexp(i);
    }
    StringVector stringVector = (StringVector) x;
    String string = stringVector.getElementAsString(i);

    return GnuCharSexp.valueOf(string);
  }

  /**
   * Examine element of a list.
   *
   * @param x Pointer to a list.
   *
   * @param i Index of the required element.  There is no bounds checking.
   *
   * @return The value of the {@code i}th element.
   */
  public static SEXP VECTOR_ELT(SEXP x, /*R_xlen_t*/ int i) {
    if(x instanceof FunctionCall || x instanceof PairList){
      return ((PairList) x).getElementAsSEXP(i);
    }
    return ((ListVector) x).getElementAsSEXP(i);
  }


  /**
   *  Set element of character vector.
   *
   * @param x Pointer to a character vector as a {@link GnuCharSexp}.
   *
   * @param i Index of the required element.  There is no bounds checking.
   *
   * @param v Pointer to CHARSXP representing the new value.
   */
  public static void SET_STRING_ELT(@Mutee SEXP x, /*R_xlen_t*/ int i, SEXP v) {
    if(x instanceof GnuStringVector) {
      GnuStringVector stringVector = (GnuStringVector) x;
      GnuCharSexp charValue = (GnuCharSexp) v;

      stringVector.set(i, charValue);
    } else {
      throw new IllegalStateException("Attempt to modify a shared SEXP");
    }
  }


  /**
   *  Set element of list.
   *
   * @param x Pointer to a list.
   *
   * @param i Index of the required element.
   *
   * @param v Pointer to R value representing the new value.
   *
   * @return The new value {@code v}
   */
  public static SEXP SET_VECTOR_ELT(SEXP x, /*R_xlen_t*/ int i, SEXP v) {
    ListVector listVector = (ListVector) x;
    SEXP[] elements = listVector.toArrayUnsafe();
    elements[i] = v;
    return v;
  }

  // SEXP*() STRING_PTR (SEXP x)

  // SEXP*() VECTOR_PTR (SEXP x)

  public static SEXP TAG(SEXP e) {
    return ((PairList.Node) e).getRawTag();
  }

  public static SEXP CAR(SEXP e) {

    if(e == Null.INSTANCE) {
      return Null.INSTANCE;
    }

    // Other SEXPRECs share a similar structure to PairList
    if(e instanceof Symbol) {
      return new GnuCharSexp((Symbol) e);
    } else if(e instanceof Closure) {
      return ((Closure) e).getFormals();
    } else {
      return ((PairList.Node) e).getValue();
    }
  }

  public static SEXP CDR(SEXP e) {
    if(e instanceof Null) {
      return Null.INSTANCE;
    }
    return ((PairList.Node) e).getNext();
  }

  public static SEXP CAAR(SEXP e) {
    return CAR(CAR(e));
  }

  public static SEXP CDAR(SEXP e) {
    return CDR(CAR(e));
  }

  public static SEXP CADR(SEXP e) {
    return CAR(CDR(e));
  }

  public static SEXP CDDR(SEXP e) {
    return CDR(CDR(e));
  }

  public static SEXP CDDDR(SEXP e) {
    return CDR(CDR(CDR(e)));
  }

  public static SEXP CADDR(SEXP e) {
    return CAR(CDR(CDR(e)));
  }

  public static SEXP CADDDR(SEXP e) {
    return CAR(CDR(CDR(CDR(e))));
  }

  public static SEXP CAD4R(SEXP e) {
    return CAR(CDR(CDR(CDR(CDR(e)))));
  }

  public static SEXP CD4R(SEXP x) {
    return CDR(CDR(CDR(CDR(x))));
  }

  public static int MISSING(SEXP x) {
    throw new UnimplementedGnuApiMethod("MISSING");
  }

  public static void SET_MISSING(SEXP x, int v) {
    throw new UnimplementedGnuApiMethod("SET_MISSING");
  }

  public static void SET_TAG(SEXP x, SEXP y) {
    ((PairList)x).setTag(y);
  }

  public static SEXP SETCAR(SEXP x, SEXP y) {
    if (x == null || x == R_NilValue) {
      throw new EvalException("bad value");
    }

    ((PairList.Node) x).setValue(y);
    return y;
  }

  public static SEXP SETCDR(SEXP x, SEXP y) {
    if (x == null || x == R_NilValue) {
      throw new EvalException("bad value");
    }

    ((PairList.Node) x).setNextNode((PairList)y);
    return y;
  }

  public static SEXP SETCADR(SEXP x, SEXP y) {
    SEXP cell;
    if (x == null || x == R_NilValue ||
        CDR(x) == null || CDR(x) == R_NilValue) {
      throw new EvalException("bad value");
    }
    cell = CDR(x);
    ((PairList.Node) cell).setValue(y);
    return y;
  }

  public static SEXP CHK(SEXP sexp) {
    return sexp;
  }

  public static SEXP SETCADDR(SEXP x, SEXP y) {
    SEXP cell;
    if (x == null || x == R_NilValue ||
        CDR(x) == null || CDR(x) == R_NilValue ||
        CDDR(x) == null || CDDR(x) == R_NilValue) {
      throw new EvalException("bad value");
    }

    cell = CDDR(x);
    ((PairList.Node) cell).setValue(y);
    return y;
  }

  public static SEXP SETCADDDR(SEXP x, SEXP y) {
    SEXP cell;
    if (CHK(x) == null || x == R_NilValue ||
        CHK(CDR(x)) == null || CDR(x) == R_NilValue ||
        CHK(CDDR(x)) == null || CDDR(x) == R_NilValue ||
        CHK(CDDDR(x)) == null || CDDDR(x) == R_NilValue) {
      throw new EvalException("bad value");
    }
    cell = CDDDR(x);
    ((PairList.Node) cell).setValue(y);
    return y;
  }

  public static SEXP SETCAD4R(SEXP x, SEXP y) {
    SEXP cell;
    if (CHK(x) == null || x == R_NilValue ||
        CHK(CDR(x)) == null || CDR(x) == R_NilValue ||
        CHK(CDDR(x)) == null || CDDR(x) == R_NilValue ||
        CHK(CDDDR(x)) == null || CDDDR(x) == R_NilValue ||
        CHK(CD4R(x)) == null || CD4R(x) == R_NilValue) {
      throw new EvalException("bad value");
    }
    cell = CD4R(x);
    ((PairList.Node) cell).setValue(y);
    return y;
  }

  public static SEXP CONS_NR(SEXP a, SEXP b) {
    throw new UnimplementedGnuApiMethod("CONS_NR");
  }

  public static SEXP FORMALS(SEXP x) {
    return ((Closure) x).getFormals();
  }

  public static SEXP BODY(SEXP x) {
    return ((Closure) x).getBody();
  }

  public static SEXP CLOENV(SEXP x) {
    return ((Closure) x).getEnclosingEnvironment();
  }

  public static int RDEBUG(SEXP x) {
    throw new UnimplementedGnuApiMethod("RDEBUG");
  }

  public static int RSTEP(SEXP x) {
    throw new UnimplementedGnuApiMethod("RSTEP");
  }

  public static int RTRACE(SEXP x) {
    throw new UnimplementedGnuApiMethod("RTRACE");
  }

  public static void SET_RDEBUG(SEXP x, int v) {
    throw new UnimplementedGnuApiMethod("SET_RDEBUG");
  }

  public static void SET_RSTEP(SEXP x, int v) {
    throw new UnimplementedGnuApiMethod("SET_RSTEP");
  }

  public static void SET_RTRACE(SEXP x, int v) {
    throw new UnimplementedGnuApiMethod("SET_RTRACE");
  }

  public static void SET_FORMALS(SEXP x, SEXP v) {
    ((Closure) x).unsafeSetFormals(((PairList) v));
  }

  public static void SET_BODY(SEXP x, SEXP v) {
    ((Closure) x).unsafeSetBody(v);
  }

  public static int IS_CACHED(SEXP x) {
    return 0;
  }

  /** Replace the environment of a closure.
   *
   * @param x Pointer to a closure object.
   *
   * @param v Pointer to the environment now to be
   *          considered as the environment of this closure.
   *          R_NilValue is not permissible.
   */
  public static void SET_CLOENV(SEXP x, SEXP v) {
    ((Closure) x).unsafeSetEnclosingEnvironment(((Environment) v));
  }

  /** Symbol name.
   *
   * @param x Pointer to a symbol.
   *
   * @return Pointer to a CHARSXP representing {@code x}'s name.
   */
  public static SEXP PRINTNAME(SEXP x) {
    return GnuCharSexp.valueOf(((Symbol) x).getPrintName());
  }

  /**
   * Symbol's value in the base environment.
   *
   * @param x Pointer to a symbol.
   *
   * @return Pointer to an R value representings {@code x}'s value.
   *         Returns R_UnboundValue if no value is currently
   *         associated with the Symbol.
   */
  public static SEXP SYMVALUE(SEXP x) {
    throw new UnimplementedGnuApiMethod("SYMVALUE");
  }

  /** Get function accessed via <tt>.Internal()</tt>.
   *
   * @param x Pointer to a symbol.
   *
   * @return If {@code x} is associated with a function invoked in R
   * via <tt>.Internal()</tt>, then a pointer to the appropriate
   * function, otherwise R_NilValue.
   */
  public static SEXP INTERNAL(SEXP x) {
    throw new UnimplementedGnuApiMethod("INTERNAL");
  }

  public static int DDVAL(SEXP x) {
    throw new UnimplementedGnuApiMethod("DDVAL");
  }

  public static void SET_DDVAL(SEXP x, int v) {
    throw new UnimplementedGnuApiMethod("SET_DDVAL");
  }

  public static void SET_PRINTNAME(SEXP x, SEXP v) {
    throw new UnimplementedGnuApiMethod("SET_PRINTNAME");
  }

  /**  Set symbol's value in the base environment.
   *
   * @param x Pointer to a symbol.
   *
   * @param val Pointer to the R value now to be considered as
   *            the value of this symbol.  R_NilValue or
   *            R_UnboundValue are permissible values of {@code val}
   *
   */
  public static void SET_SYMVALUE(SEXP x, SEXP val) {
    throw new UnimplementedGnuApiMethod("SET_SYMVALUE");
  }

  /**
   * Associate a Symbol with a <tt>.Internal()</tt> function.
   *
   * @param x Pointer to a symbol.
   *
   * @param v Pointer to the builtin function to be
   * associated by this symbol.  R_NilValue is permissible, and
   * signifies that any previous association of {@code sym} with a
   * function is to be removed from the table.
   */
  public static void SET_INTERNAL(SEXP x, SEXP v) {
    throw new UnimplementedGnuApiMethod("SET_INTERNAL");
  }

  /**  Access an environment's Frame, represented as a pairlist.
   *
   * @param x Pointer to an environment.
   *
   * @return Pointer to a pairlist representing the contents of the
   * Frame of {@code x} (may be R_NilValue).
   */
  public static SEXP FRAME(SEXP x) {
    throw new UnimplementedGnuApiMethod("FRAME");
  }

  /**
   *  Access enclosing environment.
   *
   * @param x Pointer to an environment.
   *
   * @return Pointer to the enclosing environment of {@code x}.
   */
  public static SEXP ENCLOS(SEXP x) {
    return ((Environment) x).getParent();
  }

  public static SEXP HASHTAB(SEXP x) {
    throw new UnimplementedGnuApiMethod("HASHTAB");
  }

  public static int ENVFLAGS(SEXP x) {
    throw new UnimplementedGnuApiMethod("ENVFLAGS");
  }

  public static void SET_ENVFLAGS(SEXP x, int v) {
    throw new UnimplementedGnuApiMethod("SET_ENVFLAGS");
  }

  public static void SET_FRAME(SEXP x, SEXP v) {
    throw new UnimplementedGnuApiMethod("SET_FRAME");
  }

  public static void SET_ENCLOS(SEXP env, SEXP parent) {
    ((Environment) env).setParent(((Environment) parent));
  }

  public static void SET_HASHTAB(SEXP x, SEXP v) {
    throw new UnimplementedGnuApiMethod("SET_HASHTAB");
  }

  /**
   *  Access the expression of a promise.
   *
   * @param x Pointer to a promise.
   *
   * @return Pointer to the expression to be evaluated by the
   *         promise.
   */
  public static SEXP PRCODE(SEXP x) {
    throw new UnimplementedGnuApiMethod("PRCODE");
  }

  /** Access the environment of a promise.
   *
   * @param x Pointer to a promise.
   *
   * @return Pointer to the environment in which the promise
   *         is to be  evaluated.  Set to R_NilValue when the
   *         promise has been evaluated.
   */
  public static SEXP PRENV(SEXP x) {
    Promise promise = (Promise) x;
    if(promise.isEvaluated()) {
      return Null.INSTANCE;
    } else {
      return promise.getEnvironment();
    }
  }

  /** Access the value of a promise.
   *
   * @param x Pointer to a promise.
   *
   * @return Pointer to the value of the promise, or to
   *         R_UnboundValue if it has not yet been evaluated..
   */
  public static SEXP PRVALUE(SEXP x) {
    throw new UnimplementedGnuApiMethod("PRVALUE");
  }

  public static int PRSEEN(SEXP x) {
    throw new UnimplementedGnuApiMethod("PRSEEN");
  }

  public static void SET_PRSEEN(SEXP x, int v) {
    throw new UnimplementedGnuApiMethod("SET_PRSEEN");
  }

  public static void SET_PRENV(SEXP x, SEXP v) {
    throw new UnimplementedGnuApiMethod("SET_PRENV");
  }

  /** Set the value of a promise.
   *
   * Once the value is set to something other than R_UnboundValue,
   * the environment pointer is set to R_NilValue.
   *
   * @param x Pointer to a promise.
   *
   * @param v Pointer to the value to be assigned to the promise.
   *
   */
  public static void SET_PRVALUE(SEXP x, SEXP v) {
    throw new UnimplementedGnuApiMethod("SET_PRVALUE");
  }

  public static void SET_PRCODE(SEXP x, SEXP v) {
    throw new UnimplementedGnuApiMethod("SET_PRCODE");
  }

  public static int HASHASH(SEXP x) {
    throw new UnimplementedGnuApiMethod("HASHASH");
  }

  public static int HASHVALUE(SEXP x) {
    throw new UnimplementedGnuApiMethod("HASHVALUE");
  }

  public static void SET_HASHASH(SEXP x, int v) {
    throw new UnimplementedGnuApiMethod("SET_HASHASH");
  }

  public static void SET_HASHVALUE(SEXP x, int v) {
    throw new UnimplementedGnuApiMethod("SET_HASHVALUE");
  }

  public static SEXP R_GetCurrentSrcref(int p0) {
    throw new UnimplementedGnuApiMethod("R_GetCurrentSrcref");
  }

  public static SEXP R_GetSrcFilename(SEXP p0) {
    throw new UnimplementedGnuApiMethod("R_GetSrcFilename");
  }

  public static SEXP Rf_asChar(SEXP p0) {
    if(p0.length() == 0) {
      return R_NaString;
    }
    return GnuCharSexp.valueOf(((AtomicVector) p0).getElementAsString(0));
  }

  public static SEXP Rf_coerceVector(SEXP p0, /*SEXPTYPE*/ int type) {
    switch(type) {
      case SexpType.LISTSXP:
        return PairList.Node.fromVector((Vector)p0);
      case SexpType.LGLSXP:
        return Vectors.asLogical(((Vector) p0)).setAttributes(p0.getAttributes());
      case SexpType.INTSXP:
        return Vectors.asInteger((Vector)p0).setAttributes(p0.getAttributes());
      case SexpType.REALSXP:
        return Vectors.asDouble((Vector)p0).setAttributes(p0.getAttributes());
      case SexpType.CPLXSXP:
        return Vectors.asComplex((Vector)p0).setAttributes(p0.getAttributes());
      case SexpType.STRSXP:
        return Vectors.asCharacter(Native.currentContext(), (Vector)p0).setAttributes(p0.getAttributes());
      case SexpType.EXPRSXP:
        return toExpressionList(p0);
    }
    throw new UnimplementedGnuApiMethod("Rf_coerceVector: " + type);
  }

  private static SEXP toExpressionList(SEXP sexp) {
    if(sexp instanceof Vector) {
      return Vectors.asVector(((Vector) sexp), "expression");
    } else if(sexp instanceof PairList) {
      return toExpressionList(((PairList) sexp).toVector());
    } else {
      throw new UnsupportedOperationException("Rf_coerceVector: from: " + sexp.getTypeName() + " to EXPRSXP");
    }
  }

  public static SEXP Rf_PairToVectorList(SEXP x) {
    PairList pairList = (PairList) x;
    return pairList.toVector();
  }

  public static SEXP Rf_VectorToPairList(SEXP x) {
    return PairList.Node.fromVector(((Vector) x));
  }

  public static SEXP Rf_asCharacterFactor(SEXP x) {
    throw new UnimplementedGnuApiMethod("Rf_asCharacterFactor");
  }

  public static int Rf_asLogical(SEXP x) {
    int warn = 0;

    if (Rf_isVectorAtomic(x)) {
      if (XLENGTH(x) < 1) {
        return IntVector.NA;
      }
      
      return ((AtomicVector) x).getElementAsRawLogical(0);
      
    } else if(x instanceof GnuCharSexp) {
      return StringVector.logicalFromString(((GnuCharSexp) x).getValue().nullTerminatedString());
    }

    return LogicalVector.NA;
  }

  public static int Rf_asInteger(SEXP x) {
    int warn = 0, res;

    if (Rf_isVectorAtomic(x) && XLENGTH(x) >= 1) {
      if(x instanceof AtomicVector) {
        return ((AtomicVector) x).getElementAsInt(0);
      } else {
        throw UNIMPLEMENTED_TYPE("asInteger", x);
      }
    } else if(x instanceof CHARSEXP) {
      throw new UnsupportedOperationException();
    }
    return IntVector.NA;
  }

  public static double Rf_asReal(SEXP x) {
    int warn = 0, res;

    if (Rf_isVectorAtomic(x) && XLENGTH(x) >= 1) {
      if(x instanceof AtomicVector) {
        return ((AtomicVector) x).getElementAsDouble(0);
      } else {
        throw UNIMPLEMENTED_TYPE("asReal", x);
      }
    } else if(x instanceof CHARSEXP) {
      throw new UnsupportedOperationException();
    }
    return DoubleVector.NA;
  }


  private static EvalException UNIMPLEMENTED_TYPE(String s, SEXP t) {
    return new EvalException("unimplemented type '%s' in '%s'\n", t.getTypeName(), s);
  }


  // Rcomplex Rf_asComplex (SEXP x)

  public static BytePtr Rf_acopy_string(BytePtr p0) {
    throw new UnimplementedGnuApiMethod("Rf_acopy_string");
  }

  public static void Rf_addMissingVarsToNewEnv(SEXP p0, SEXP p1) {
    throw new UnimplementedGnuApiMethod("Rf_addMissingVarsToNewEnv");
  }

  public static SEXP Rf_alloc3DArray(/*SEXPTYPE*/ int p0, int p1, int p2, int p3) {
    throw new UnimplementedGnuApiMethod("Rf_alloc3DArray");
  }

  public static SEXP Rf_allocArray(/*SEXPTYPE*/ int p0, SEXP p1) {
    throw new UnimplementedGnuApiMethod("Rf_allocArray");
  }

  public static SEXP Rf_allocFormalsList2(SEXP sym1, SEXP sym2) {
    throw new UnimplementedGnuApiMethod("Rf_allocFormalsList2");
  }

  public static SEXP Rf_allocFormalsList3(SEXP sym1, SEXP sym2, SEXP sym3) {
    throw new UnimplementedGnuApiMethod("Rf_allocFormalsList3");
  }

  public static SEXP Rf_allocFormalsList4(SEXP sym1, SEXP sym2, SEXP sym3, SEXP sym4) {
    throw new UnimplementedGnuApiMethod("Rf_allocFormalsList4");
  }

  public static SEXP Rf_allocFormalsList5(SEXP sym1, SEXP sym2, SEXP sym3, SEXP sym4, SEXP sym5) {
    throw new UnimplementedGnuApiMethod("Rf_allocFormalsList5");
  }

  public static SEXP Rf_allocFormalsList6(SEXP sym1, SEXP sym2, SEXP sym3, SEXP sym4, SEXP sym5, SEXP sym6) {
    throw new UnimplementedGnuApiMethod("Rf_allocFormalsList6");
  }

  public static SEXP Rf_allocMatrix(/*SEXPTYPE*/ int type, int numRows, int numCols) {
    AttributeMap attributes = AttributeMap.builder().setDim(numRows, numCols).build();
    switch (type){
      case SexpType.INTSXP:
        return new IntArrayVector(new int[numRows * numCols], attributes);
      case SexpType.REALSXP:
        return new DoubleArrayVector(new double[numRows * numCols], attributes);
      case SexpType.LGLSXP:
        return new LogicalArrayVector(new int[numRows * numCols], attributes);
      default:
        throw new IllegalArgumentException("type: " + type);
    }
  }

  /**
   * Create a pairlist of a specified length.
   *
   * This constructor creates a pairlist with a specified
   * number of elements.  On creation, each element has 'car' and 'tag'
   * set to R_NilValue.
   *
   * @param n Number of elements required in the list.
   *
   * @return The constructed list, or R_NilValue if {@code n} is zero.
   */
  @Allocator
  public static SEXP Rf_allocList(int n) {
    PairList.Builder list = new PairList.Builder();
    for(int i = 0; i < n; i++) {
      list.add(R_NilValue, R_NilValue);
    }
    return list.build();
  }

  @Allocator
  public static SEXP Rf_allocLang(int n) {
    FunctionCall.Builder lang = new FunctionCall.Builder();
    for(int i = 0; i < n; i++) {
      lang.add(R_NilValue, R_NilValue);
    }
    return lang.build();
  }

  /** Create an S4 object.
   *
   * @return Pointer to the created object.
   */
  @Allocator
  public static SEXP Rf_allocS4Object() {
    throw new UnimplementedGnuApiMethod("Rf_allocS4Object");
  }

  @Allocator
  public static SEXP Rf_allocSExp(/*SEXPTYPE*/ int type) {
    switch (type) {
      case SexpType.CLOSXP:
        return new Closure(Environment.EMPTY, Null.INSTANCE, Null.INSTANCE);
    }
    throw new UnimplementedGnuApiMethod("Rf_allocSExp: " + type);
  }

  // SEXP Rf_allocVector3 (SEXPTYPE, R_xlen_t, R_allocator_t *)

  public static /*R_xlen_t*/ int Rf_any_duplicated(SEXP x, boolean from_last) {
    return Duplicates.anyDuplicated((Vector)x, LogicalVector.FALSE, from_last);
  }

  public static /*R_xlen_t*/ int Rf_any_duplicated3(SEXP x, SEXP incomp, boolean from_last) {
    return Duplicates.anyDuplicated((Vector)x, (AtomicVector)incomp, from_last);
  }

  public static SEXP Rf_applyClosure(SEXP p0, SEXP p1, SEXP p2, SEXP p3, SEXP p4) {
    throw new UnimplementedGnuApiMethod("Rf_applyClosure");
  }

  // SEXP Rf_arraySubscript (int, SEXP, SEXP, SEXP(*)(SEXP, SEXP), SEXP(*)(SEXP, int), SEXP)

  @PotentialMutator
  public static SEXP Rf_classgets(@Mutee SEXP object, SEXP classNames) {
    return Native.currentContext().evaluate(FunctionCall.newCall(Symbol.get("class<-"), object, classNames));
  }

  /** Creates a pairlist with a specified car and tail.
   *
   * <p>This function protects its arguments from the garbage collector.
   *
   * @param cr Pointer to the 'car' of the element to be created.
   *
   * @param tail Pointer to the 'tail' of the element to be created,
   *          which must be a pairlist or R_NilValue.
   *
   * @return Pointer to the constructed pairlist.
   */
  public static SEXP Rf_cons(SEXP cr, SEXP tail) {
    assert tail instanceof PairList : "tail argument must be a pairlist";
    return new PairList.Node(cr, (PairList)tail);
  }



  public static void Rf_copyMatrix(SEXP s, SEXP t, boolean byrow) {
    int nr = Rf_nrows(s), nc = Rf_ncols(s);
    int nt = XLENGTH(t);

    if (byrow) {
      throw new UnimplementedGnuApiMethod("copyMatrix(byrow=TRUE)");
    } else {
      Rf_copyVector(s, t);
    }
  }

  public static void Rf_copyListMatrix(SEXP p0, SEXP p1, boolean p2) {
    throw new UnimplementedGnuApiMethod("Rf_copyListMatrix");
  }


  /** Copy attributes, with some exceptions.
   *
   * <p>This is called in the case of binary operations to copy most
   * attributes from one of the input arguments to the output.
   * Note that the Dim, Dimnames and Names attributes are not
   * copied: these should have been assigned elsewhere.  The
   * function also copies the S4 object status.
   *
   * @param inp Pointer to the R value from which attributes are to
   *          be copied.
   *
   * @param ans Pointer to the R value to which attributes are to be
   *          copied.
   *
   */
  public static void Rf_copyMostAttrib(SEXP inp, SEXP ans) {
    final AttributeMap inpAttrib = inp.getAttributes().copy().removeDim().removeDimnames().remove(Symbols.NAMES).build();
    ((AbstractSEXP) ans).unsafeSetAttributes(ans.getAttributes().copy().combineFrom(inpAttrib));
  }

  public static void Rf_copyVector(SEXP s, SEXP t) {

    int sT = TYPEOF(s), tT = TYPEOF(t);
    if (sT != tT) {
      throw new EvalException("vector types do not match in copyVector");
    }

    int ns = XLENGTH(s), nt = XLENGTH(t);
    switch (sT) {
      case SexpType.STRSXP:
        xcopyStringWithRecycle(s, t, 0, ns, nt);
        break;
      case SexpType.LGLSXP:
        xcopyLogicalWithRecycle(s, t, 0, ns, nt);
        break;
      case SexpType.INTSXP:
        xcopyIntegerWithRecycle(s, t, 0, ns, nt);
        break;
      case SexpType.REALSXP:
        xcopyRealWithRecycle(s, t, 0, ns, nt);
        break;
      case SexpType.CPLXSXP:
        xcopyComplexWithRecycle(s, t, 0, ns, nt);
        break;
      case SexpType.EXPRSXP:
      case SexpType.VECSXP:
        xcopyVectorWithRecycle(s, t, 0, ns, nt);
        break;
      case SexpType.RAWSXP:
        xcopyRawWithRecycle(s, t, 0, ns, nt);
        break;
      default:
        UNIMPLEMENTED_TYPE("copyVector", s);
    }
  }

  private static void xcopyRawWithRecycle(SEXP s, SEXP t, int i, int ns, int nt) {
    throw new UnimplementedGnuApiMethod("xcopyRawWithRecycle");
  }


  private static void xcopyVectorWithRecycle(SEXP s, SEXP t, int i, int ns, int nt) {
    throw new UnimplementedGnuApiMethod("xcopyVectorWithRecycle");
  }

  private static void xcopyComplexWithRecycle(SEXP s, SEXP t, int i, int ns, int nt) {
    throw new UnimplementedGnuApiMethod("xcopyComplexWithRecycle");

  }

  private static void xcopyRealWithRecycle(SEXP dst, SEXP src, int dstart, int n, int nsrc) {
    DoubleVector sv = (DoubleVector) src;
    if(!(dst instanceof DoubleArrayVector)) {
      throw new EvalException("Illegal modification of target vector: " + src.getClass().getName());
    }
    DoubleArrayVector dv = (DoubleArrayVector) dst;

    double sa[];
    double da[] = dv.toDoubleArrayUnsafe();
    if(sv instanceof DoubleArrayVector) {
      sa = ((DoubleArrayVector) sv).toDoubleArrayUnsafe();
    } else {
      sa = sv.toDoubleArray();
    }

    if (nsrc >= n) { /* no recycle needed */
      System.arraycopy(sa, 0, da, dstart, n);

    } else if (nsrc == 1) {
      Arrays.fill(da, dstart, dstart + n, sa[0]);

    } else {
      /* recycle needed */
      int sidx = 0;
      for (int i = 0; i < n; i++, sidx++) {
        if (sidx == nsrc) {
          sidx = 0;
        }
        da[dstart + i] = sa[sidx];
      }
    }
  }

  private static void xcopyIntegerWithRecycle(SEXP dst, SEXP src, int dstart, int n, int nsrc) {
    IntVector sv = (IntVector) src;
    if(!(dst instanceof IntArrayVector)) {
      throw new EvalException("Illegal modification of target vector: " + src.getClass().getName());
    }
    IntArrayVector dv = (IntArrayVector) dst;

    int sa[];
    int da[] = dv.toIntArrayUnsafe();
    if(sv instanceof IntArrayVector) {
      sa = ((IntArrayVector) sv).toIntArrayUnsafe();
    } else {
      sa = sv.toIntArray();
    }
    copy(sa, da, dstart, n, nsrc);
  }

  private static void xcopyLogicalWithRecycle(SEXP dst, SEXP src, int dstart, int n, int nsrc) {
    LogicalVector sv = (LogicalVector) src;
    if(!(dst instanceof LogicalArrayVector)) {
      throw new EvalException("Illegal modification of target vector: " + dst.getClass().getName());
    }
    LogicalArrayVector dv = (LogicalArrayVector) dst;

    int sa[];
    int da[] = dv.toIntArrayUnsafe();
    if(sv instanceof LogicalArrayVector) {
      sa = ((LogicalArrayVector) sv).toIntArrayUnsafe();
    } else {
      sa = sv.toIntArray();
    }
    copy(sa, da, dstart, n, nsrc);
  }

  private static void copy(int[] sa, int[] da, int dstart, int n, int nsrc) {
    if (nsrc >= n) {
      // No recycling required
      System.arraycopy(sa, 0, da, dstart, n);

    } else if (nsrc == 1) {
      // Fill with scalar
      Arrays.fill(da, dstart, dstart + n, sa[0]);

    } else {
      // Recycling need for source vector
      int sidx = 0;
      for (int i = 0; i < n; i++, sidx++) {
        if (sidx == nsrc) {
          sidx = 0;
        }
        da[dstart + i] = sa[sidx];
      }
    }
  }

  private static void xcopyStringWithRecycle(SEXP s, SEXP t, int i, int ns, int nt) {
    throw new UnsupportedOperationException("xcopyStringWithRecycle: not yet supported by Renjin");
  }

  public static int Rf_countContexts(int p0, int p1) {
    throw new UnimplementedGnuApiMethod("Rf_countContexts");
  }

  public static SEXP Rf_CreateTag(SEXP p0) {
    throw new UnimplementedGnuApiMethod("Rf_CreateTag");
  }

  public static void Rf_defineVar(SEXP nameSexp, SEXP value, SEXP rhoSexp) {
    Symbol name = (Symbol) nameSexp;
    Environment rho = (Environment) rhoSexp;
    
    rho.setVariable(Native.currentContext(), name, value);
  }

  public static SEXP Rf_dimgets(SEXP sexp, SEXP dim) {
    return sexp.setAttributes(sexp.getAttributes().copy().setDim(dim));
  }

  public static SEXP Rf_dimnamesgets(SEXP sexp, SEXP dimnames) {
    return sexp.setAttributes(sexp.getAttributes().copy().setDimNames(dimnames));
  }

  public static SEXP Rf_DropDims(SEXP p0) {
    throw new UnimplementedGnuApiMethod("Rf_DropDims");
  }

  public static SEXP Rf_duplicate(SEXP sexp) {
    return duplicate(sexp, true);
  }

  private static SEXP duplicate(SEXP sexp, boolean deep) {
    if(sexp == Null.INSTANCE) {
      return sexp;
    }
    if(sexp instanceof DoubleVector) {
      return new DoubleArrayVector((DoubleVector)sexp);

    } else if(sexp instanceof IntVector) {
      return new IntArrayVector((IntVector)sexp);

    } else if (sexp instanceof ComplexVector) {
      return new ComplexArrayVector((ComplexVector) sexp);

    } else if(sexp instanceof StringVector) {
      return GnuStringVector.copyOf((StringVector) sexp);

    } else if(sexp instanceof LogicalVector) {
      return new LogicalArrayVector(((LogicalArrayVector) sexp).toIntArray(), sexp.getAttributes());

    } else if(sexp instanceof RawVector) {
      return new RawVector(((RawVector) sexp).toByteArrayUnsafe(), sexp.getAttributes());

    } else if(sexp instanceof S4Object) {
      return new S4Object(duplicate(sexp.getAttributes()));

    } else if(sexp instanceof ListVector) {
      SEXP[] elements = ((ListVector) sexp).toArrayUnsafe();
      for (int i = 0; i < elements.length; i++) {
        elements[i] = deep ? duplicate(elements[i], deep) : elements[i];
      }
      return new ListVector(elements, sexp.getAttributes());

    } else if(sexp instanceof FunctionCall) {
      return duplicateCall(((FunctionCall) sexp), deep);

    } else if(sexp instanceof PairList) {
      return duplicatePairList(((PairList) sexp), deep);

    } else if(
        sexp instanceof Symbol |
        sexp instanceof PrimitiveFunction |
        sexp instanceof ExternalPtr |
        sexp instanceof Environment |
        sexp instanceof Promise) {

      return sexp;

    }
    throw new UnimplementedGnuApiMethod("Rf_duplicate: " + sexp.getTypeName());
  }

  private static AttributeMap duplicate(AttributeMap attributes) {
    AttributeMap.Builder copy = AttributeMap.builder();
    for (Symbol symbol : attributes.names()) {
      copy.set(symbol, Rf_duplicate(attributes.get(symbol)));
    }
    return copy.build();
  }

  private static SEXP duplicatePairList(PairList pairlist, boolean deep) {
    PairList.Builder copy = new PairList.Builder();
    for (PairList.Node node : pairlist.nodes()) {
      copy.add(node.getRawTag(), deep ? Rf_duplicate(node.getValue()) : node.getValue());
    }
    return copy.build();
  }

  private static SEXP duplicateCall(FunctionCall call, boolean deep) {
    FunctionCall.Builder copy = new FunctionCall.Builder();
    for (PairList.Node node : call.nodes()) {
      copy.add(node.getRawTag(), deep ? Rf_duplicate(node.getValue()) : node.getValue());
    }
    return copy.build();
  }

  public static SEXP Rf_shallow_duplicate(SEXP p0) {
    return duplicate(p0, false);
  }

  public static SEXP Rf_lazy_duplicate(SEXP p0) {
    throw new UnimplementedGnuApiMethod("Rf_lazy_duplicate");
  }

  public static SEXP Rf_duplicated(SEXP p0, boolean p1) {
    LogicalArrayVector.Builder result = new LogicalArrayVector.Builder();
    if(!(p0.getElementAsSEXP(0) instanceof IntArrayVector)) {
      throw new UnsupportedOperationException("argument to internal function 'Rf_duplicated' is not of type 'IntArrayVector'");
    }
    Set<IntArrayVector> elementsHash = new HashSet<>();
    for(int i = 0; i < p0.length(); i++) {
      IntArrayVector element = p0.getElementAsSEXP(i);
      if (elementsHash.contains(element)) {
        result.add(LogicalVector.TRUE);
      } else {
        result.add(LogicalVector.FALSE);
        elementsHash.add(element);
      }
    }
    return result.build();
  }

  public static boolean R_envHasNoSpecialSymbols(SEXP p0) {
    throw new UnimplementedGnuApiMethod("R_envHasNoSpecialSymbols");
  }

  /**  Evaluate an object in a specified Environment.
   *
   * @param e Pointer to the object to be evaluated.
   *
   * @param rho Pointer to an Environment
   *
   * @return Pointer to the result of evaluating {@code e} in {@code rho}.
   */
  public static SEXP Rf_eval(SEXP e, SEXP rho) {
    return Native.currentContext().evaluate(e, (Environment) rho);
  }

  public static SEXP Rf_findFun(SEXP symbol, SEXP rho) {
    return ((Environment) rho).findFunction(Native.currentContext(), ((Symbol) symbol));
  }

  /**
   * Find the binding of a symbol in an environment and its enclosing environments.
   *
   * <p>This function calls {@link #Rf_findVarInFrame3} on the given frame and its enclosing
   * environments, until a binding is found or the empty environment is reached.
   *
   * @param symbol the {@code SYMSXP} that should be looked up
   * @param rho an {@code ENVSXP} that is the starting point for the lookup
   *
   * @return Returns the binding value, or {@link #R_UnboundValue} if none was found.
   *
   */
  public static SEXP Rf_findVar(SEXP symbol, SEXP rho) {
    return ((Environment) rho).findVariable(Native.currentContext(), ((Symbol) symbol));
  }

  public static SEXP Rf_findVarInFrame(SEXP rho, SEXP symbol) {
    return Rf_findVarInFrame3(rho, symbol, true);
  }

  /**
   *  Find the binding for a symbol in a single environment.

  /**
   *
   * <p>The lookup will query user defined databases if the environment is of class
   * "UserDefinedDatabase" (using R_ObjectTable), and query active binding
   * (R_MakeActiveBinding).
   *
   * @param rho an ENVSXP in which the lookup will take place
   * @param symbol the SYMSXP that should be looked up
   * @param doGet specifies if the lookup is done to get the value (TRUE), as opposed to
   *     only determining whether there is a binding. The only effect is that, if this is
   *     FALSE, R_ObjectTable::exists is called before calling R_ObjectTable::get.
   *
   * @return Returns the binding value, or {@link #R_UnboundValue} if none was found.
   */
  public static SEXP Rf_findVarInFrame3(SEXP rho, SEXP symbol, boolean doGet) {
    return ((Environment) rho).getVariable(Native.currentContext(), (Symbol)symbol);
  }


  /**
   *  Access a named attribute.
   *
   * @param vec Pointer to the R value whose attributes are to be
   *          accessed.
   *
   * @param name Either a pointer to the symbol representing the
   *          required attribute, or a pointer to a character vector
   *          containing the required symbol name as the first element; in
   *          the latter case, as a side effect, the corresponding
   *          symbol is installed if necessary.
   *
   * @return Pointer to the requested attribute, or R_NilValue
   *         if there is no such attribute.
   *
   */
  public static SEXP Rf_getAttrib(SEXP vec, SEXP name) {
    return vec.getAttribute((Symbol)name);
  }

  public static SEXP Rf_GetArrayDimnames(SEXP p0) {
    throw new UnimplementedGnuApiMethod("Rf_GetArrayDimnames");
  }

  public static SEXP Rf_GetColNames(SEXP p0) {
    throw new UnimplementedGnuApiMethod("Rf_GetColNames");
  }

  // void Rf_GetMatrixDimnames (SEXP, SEXP *, SEXP *, const char **, const char **)

  public static SEXP Rf_GetOption(SEXP p0, SEXP p1) {
    throw new UnimplementedGnuApiMethod("Rf_GetOption");
  }

  public static SEXP Rf_GetOption1(SEXP optionNameSexp) {
    Symbol optionName = (Symbol) optionNameSexp;

    Options options = Native.currentContext().getSession().getSingleton(org.renjin.eval.Options.class);
    return options.get(optionName.getPrintName());
  }

  public static int Rf_GetOptionDigits() {
    throw new UnimplementedGnuApiMethod("Rf_GetOptionDigits");
  }

  public static int Rf_GetOptionWidth() {
    throw new UnimplementedGnuApiMethod("Rf_GetOptionWidth");
  }

  public static SEXP Rf_GetRowNames(SEXP p0) {
    throw new UnimplementedGnuApiMethod("Rf_GetRowNames");
  }

  public static void Rf_gsetVar(SEXP symbolName, SEXP value, SEXP environment) {
    if(environment == Null.INSTANCE) {
      environment = Native.currentContext().getBaseEnvironment();
    }

    ((Environment) environment).setVariable(Native.currentContext(), (Symbol)symbolName, value);
  }


  /**
   * Get a pointer to a regular Symbol object.
   *
   * <p>If no Symbol with the specified name currently exists, one will
   * be created, and a pointer to it returned.  Otherwise a pointer
   * to the existing Symbol will be returned.
   *
   * @param name The name of the required Symbol (CE_NATIVE encoding
   *          is assumed).
   *
   * @return Pointer to a Symbol (preexisting or newly created) with
   * the required name.
   */
  public static SEXP Rf_install(BytePtr name) {
    return Symbol.get(name.nullTerminatedString());
  }

  public static SEXP Rf_installChar(SEXP charSexp) {
    return Rf_install(((GnuCharSexp) charSexp).getValue());
  }

  public static SEXP Rf_installDDVAL(int i) {
    throw new UnimplementedGnuApiMethod("Rf_installDDVAL");
  }

  public static SEXP Rf_installS3Signature(BytePtr p0, BytePtr p1) {
    throw new UnimplementedGnuApiMethod("Rf_installS3Signature");
  }

  public static boolean Rf_isFree(SEXP p0) {
    throw new UnimplementedGnuApiMethod("Rf_isFree");
  }

  public static boolean Rf_isOrdered(SEXP p0) {
    throw new UnimplementedGnuApiMethod("Rf_isOrdered");
  }

  public static boolean Rf_isUnordered(SEXP p0) {
    throw new UnimplementedGnuApiMethod("Rf_isUnordered");
  }

  public static boolean Rf_isUnsorted(SEXP p0, boolean p1) {
    throw new UnimplementedGnuApiMethod("Rf_isUnsorted");
  }

  // SEXP Rf_lengthgets (SEXP, R_len_t)

  public static SEXP Rf_xlengthgets(SEXP p0, /*R_xlen_t*/ int p1) {
    throw new UnimplementedGnuApiMethod("Rf_xlengthgets");
  }

  public static SEXP R_lsInternal(SEXP env, boolean allNames) {
    return Environments.ls((Environment) env, allNames);
  }

  public static SEXP R_lsInternal3(SEXP env, boolean allNames, boolean sorted) {
    StringVector names = Environments.ls((Environment) env, allNames);
    if(sorted) {
      return Sort.sort(names, false);
    } else {
      return names;
    }
  }

  public static SEXP Rf_match(SEXP p0, SEXP p1, int p2) {
    throw new UnimplementedGnuApiMethod("Rf_match");
  }

  public static SEXP Rf_matchE(SEXP p0, SEXP p1, int p2, SEXP p3) {
    throw new UnimplementedGnuApiMethod("Rf_matchE");
  }

  public static SEXP Rf_namesgets(SEXP p0, SEXP p1) {
    throw new UnimplementedGnuApiMethod("Rf_namesgets");
  }

  @Deprecated
  public static SEXP Rf_mkChar(BytePtr string) {
    return Rf_mkChar((Ptr)string);
  }

  public static SEXP Rf_mkChar(Ptr string) {
    if(string.isNull()) {
      return GnuCharSexp.NA_STRING;
    }
    return Rf_mkCharLen(string, Stdlib.strlen(string));
  }

  @Deprecated
  public static SEXP Rf_mkCharLen(BytePtr string, int length) {
    return Rf_mkCharLen((Ptr)string, length);
  }

  public static SEXP Rf_mkCharLen(Ptr string, int length) {
    if(string.isNull()) {
      return GnuCharSexp.NA_STRING;
    }

    if(length == 0) {
      return R_BlankString;
    }

    BytePtr copy = BytePtr.malloc(length+1);
    copy.memcpy(string, length);

    return new GnuCharSexp(copy.array);
  }

  public static boolean Rf_NonNullStringMatch(SEXP p0, SEXP p1) {
    throw new UnimplementedGnuApiMethod("Rf_NonNullStringMatch");
  }

  public static int Rf_ncols(SEXP s) {
    if (Rf_isVector(s) || Rf_isList(s)) {
      Vector dim = s.getAttributes().getDim();
      if(dim.length() >= 2) {
        return dim.getElementAsInt(1);
      } else {
        return 1;
      }

    } else if (Rf_isFrame(s)) {
      return Rf_length(s);

    } else {
      throw new EvalException("object is not a matrix");
    }
  }

  public static int Rf_nrows(SEXP s) {
    if (Rf_isVector(s) || Rf_isList(s)) {
      Vector dim = s.getAttributes().getDim();
      if(dim == Null.INSTANCE) {
        return s.length();
      } else {
        return dim.getElementAsInt(0);
      }

    } else if (Rf_isFrame(s)) {
      return Rf_nrows(s.getElementAsSEXP(0));

    } else {
      throw new EvalException("object is not a matrix");
    }
  }

  public static SEXP Rf_nthcdr(SEXP p0, int p1) {
    if (Rf_isList(p0) || Rf_isLanguage(p0) || Rf_isFrame(p0) || TYPEOF(p0) == SexpType.DOTSXP) {
      while (p1-- > 0) {
        if (p0 == R_NilValue) {
          throw new EvalException(String.format("'nthcdr' list shorter than %d", p1));
        }
        p0 = CDR(p0);
      }
      return p0;
    } else {
      throw new EvalException("'nthcdr' needs a list to CDR down");
    }
  }

  // int R_nchar (SEXP string, nchar_type type_, Rboolean allowNA, Rboolean keepNA, const char *msg_name)

  public static boolean Rf_pmatch(SEXP p0, SEXP p1, boolean p2) {
    throw new UnimplementedGnuApiMethod("Rf_pmatch");
  }

  public static boolean Rf_psmatch(BytePtr p0, BytePtr p1, boolean p2) {
    throw new UnimplementedGnuApiMethod("Rf_psmatch");
  }

  public static void Rf_PrintValue(SEXP p0) {
    throw new UnimplementedGnuApiMethod("Rf_PrintValue");
  }

  // void Rf_readS3VarsFromFrame (SEXP, SEXP *, SEXP *, SEXP *, SEXP *, SEXP *, SEXP *)

  /**
   *  Set or remove a named attribute.
   *
   * @param vec Pointer to the value whose attributes are to be
   *          modified.
   *
   * @param name Either a pointer to the symbol representing the
   *          required attribute, or a pointer to a character vector
   *          containing the required symbol name as the first element; in
   *          the latter case, as a side effect, the corresponding
   *          symbol is installed if necessary.
   *
   * @param val Either the value to which the attribute is to be
   *          set, or R_NilValue.  In the latter case the
   *          attribute (if present) is removed.
   *
   * @return Refer to source code.  (Sometimes vec, sometimes 
   * val, sometime R_NilValue ...)
   */
  public static SEXP Rf_setAttrib(@Mutee SEXP vec, SEXP name, SEXP val) {
    if(name == null) {
      throw new IllegalArgumentException("attributeName is NULL");
    }
    if(name == R_RowNamesSymbol) {
      if(isOldCompactForm(val) || isCompactForm(val) ) {
        val = new RowNamesVector(Math.abs(val.getElementAsSEXP(1).asInt()));
      }
    }
    Symbol attributeSymbol;
    if(name instanceof StringVector) {
      attributeSymbol = Symbol.get(((StringVector) name).getElementAsString(0));
    } else {
      attributeSymbol = (Symbol) name;
    }
    AbstractSEXP abstractSEXP = (AbstractSEXP) vec;
    abstractSEXP.unsafeSetAttributes(vec.getAttributes().copy().set(attributeSymbol, val));
    return vec;
  }

  // void Rf_setSVector (SEXP *, int, SEXP)
  public static void Rf_setVar(SEXP p0, SEXP p1, SEXP p2) {
    throw new UnimplementedGnuApiMethod("Rf_setVar");
  }

  public static SEXP Rf_stringSuffix(SEXP p0, int p1) {
    throw new UnimplementedGnuApiMethod("Rf_stringSuffix");
  }

  @Deprecated
  public static /*SEXPTYPE*/ int Rf_str2type(BytePtr p0) {
    return Rf_str2type((Ptr)p0);
  }

  public static int Rf_str2type(Ptr string) {
    switch (Stdlib.nullTerminatedString(string)) {
      case Null.TYPE_NAME:
        return SexpType.NILSXP;
      case PairList.TYPE_NAME:
        return SexpType.LISTSXP;
      case FunctionCall.TYPE_NAME:
        return SexpType.LANGSXP;
      case ListVector.TYPE_NAME:
        return SexpType.VECSXP;
      case StringVector.TYPE_NAME:
        return SexpType.STRSXP;
      case IntVector.TYPE_NAME:
        return SexpType.INTSXP;
      case DoubleVector.TYPE_NAME:
        return SexpType.REALSXP;
      case RawVector.TYPE_NAME:
        return SexpType.RAWSXP;
      case LogicalVector.TYPE_NAME:
        return SexpType.LGLSXP;
      case Environment.TYPE_NAME:
        return SexpType.ENVSXP;
      case Promise.TYPE_NAME:
        return SexpType.PROMSXP;
      case Symbol.TYPE_NAME:
        return SexpType.SYMSXP;
    }
    throw new UnimplementedGnuApiMethod("Rf_str2type: " + Stdlib.nullTerminatedString(string));
  }

  public static boolean Rf_StringBlank(SEXP p0) {
    throw new UnimplementedGnuApiMethod("Rf_StringBlank");
  }

  public static SEXP Rf_substitute(SEXP p0, SEXP p1) {
    throw new UnimplementedGnuApiMethod("Rf_substitute");
  }

  public static BytePtr Rf_translateChar(SEXP p0) {
    return ((GnuCharSexp)p0).getValue();
  }

  public static BytePtr Rf_translateChar0(SEXP p0) {
    throw new UnimplementedGnuApiMethod("Rf_translateChar0");
  }

  /**
   *  Convert contents of a CHARSXP to UTF8.
   *
   * @param x Pointer to a CHARSXP.
   *
   * @return The text of {@code x} rendered in UTF8 encoding.
   */
  public static BytePtr Rf_translateCharUTF8(SEXP x) {
    // Renjin strings are always UTF-8 encoded.
    GnuCharSexp charsexp = (GnuCharSexp) x;
    return charsexp.getValue();
  }

  /** Name of type within R.
   *
   * Translate a SEXPTYPE to the name by which it is known within R.
   *
   * @param st The SEXPTYPE whose name is required.
   *
   * @return The SEXPTYPE's name within R.
   */
  public static BytePtr Rf_type2char(/*SEXPTYPE*/ int st) {
    return BytePtr.nullTerminatedString(SexpType.typeName(st), StandardCharsets.UTF_8);
  }

  public static SEXP Rf_type2rstr(/*SEXPTYPE*/ int p0) {
    throw new UnimplementedGnuApiMethod("Rf_type2rstr");
  }

  public static SEXP Rf_type2str(/*SEXPTYPE*/ int p0) {
    throw new UnimplementedGnuApiMethod("Rf_type2str");
  }

  public static SEXP Rf_type2str_nowarn(/*SEXPTYPE*/ int p0) {
    throw new UnimplementedGnuApiMethod("Rf_type2str_nowarn");
  }

  @Noop
  public static void Rf_unprotect_ptr(SEXP p0) {
    // NOOP
  }

  public static void R_signal_protect_error() {
    throw new UnimplementedGnuApiMethod("R_signal_protect_error");
  }

  public static void R_signal_unprotect_error() {
    throw new UnimplementedGnuApiMethod("R_signal_unprotect_error");
  }

  public static void R_signal_reprotect_error(/*PROTECT_INDEX*/ int i) {
    throw new UnimplementedGnuApiMethod("R_signal_reprotect_error");
  }

  public static SEXP R_tryEval(SEXP p0, SEXP p1, IntPtr p2) {
    throw new UnimplementedGnuApiMethod("R_tryEval");
  }

  public static SEXP R_tryEvalSilent(SEXP p0, SEXP p1, IntPtr p2) {
    throw new UnimplementedGnuApiMethod("R_tryEvalSilent");
  }

  public static BytePtr R_curErrorBuf() {
    throw new UnimplementedGnuApiMethod("R_curErrorBuf");
  }

  public static boolean Rf_isS4(SEXP p0) {
    throw new UnimplementedGnuApiMethod("Rf_isS4");
  }

  public static SEXP Rf_asS4(SEXP p0, boolean p1, int p2) {
    throw new UnimplementedGnuApiMethod("Rf_asS4");
  }

  public static SEXP Rf_S3Class(SEXP p0) {
    throw new UnimplementedGnuApiMethod("Rf_S3Class");
  }

  public static int Rf_isBasicClass(BytePtr p0) {
    throw new UnimplementedGnuApiMethod("Rf_isBasicClass");
  }

  public static boolean R_cycle_detected(SEXP s, SEXP child) {
    throw new UnimplementedGnuApiMethod("R_cycle_detected");
  }

  public static int Rf_getCharCE(SEXP s) {
    return 1; // Always UTF8!
  }

  @Deprecated
  public static SEXP Rf_mkCharCE (BytePtr str, int encoding) {
    return Rf_mkCharCE((Ptr)str, encoding);
  }

  @Deprecated
  public static SEXP Rf_mkCharLenCE (BytePtr text, int length, int encoding) {
    return Rf_mkCharLenCE((Ptr)text, length, encoding);
  }


  /**
   *  Get a pointer to a CHARSXP object.
   *
   * <p>If no CHARSXP with the specified text and encoding
   * currently exists, one will be created.  Otherwise a pointer to
   * the existing CHARSXP will be returned.
   *
   * @param str The null-terminated text of the required cached string.
   *
   * @param encoding The encoding of the required String.
   *          Only CE_NATIVE, CE_UTF8 or CE_LATIN1 are permitted in
   *          this context.
   *
   * @return Pointer to a string object representing the specified
   *         text in the specified encoding.
   */
  public static SEXP Rf_mkCharCE (Ptr str, int encoding) {
    return Rf_mkCharLenCE(str, Stdlib.strlen(str), encoding);
  }

  /** Create a CHARSXP object for specified text and
   * encoding.
   *
   * <p>If no CHARSXP with the specified text and encoding
   * currently exists, one will be created.  Otherwise a pointer to
   * the existing CHARSXP will be returned.
   *
   * @param text The text of the string to be created, possibly
   *          including embedded null characters.  The encoding is
   *          assumed to be CE_NATIVE.
   *
   * @param length The length of the string pointed to by {@code text}.
   *          Must be non-negative.  The created string will comprise
   *          the text plus an appended null byte.
   *
   * @param encoding The encoding of the required String.
   *          Only CE_NATIVE, CE_UTF8 or CE_LATIN1 are permitted in
   *          this context.
   *
   * @return Pointer to the created string.
   */
  public static SEXP Rf_mkCharLenCE (Ptr text, int length, int encoding) {
    if(text.isNull()) {
      return GnuCharSexp.NA_STRING;
    }

    if(length == 0) {
      return R_BlankString;
    }

    if(encoding != CE_UTF8) {
      throw new UnsupportedOperationException("encoding: " + encoding);
    }

    BytePtr copy = BytePtr.malloc(length + 1);
    copy.memcpy(text, length);

    return new GnuCharSexp(copy.array);
  }

  public static Ptr Rf_reEnc(BytePtr x, int ce_in, int ce_out, int subst) {
    if(ce_in == ce_out) {
      return x;
    } else if(ce_in == -1 && ce_out == CE_UTF8) {
      return x;
    } else if(ce_in == CE_NATIVE && ce_out == CE_UTF8) {
      return x;
    } else if(ce_in == CE_ANY && ce_out == CE_UTF8) {
      return x;
    } else {
      throw new UnsupportedOperationException(String.format("Rf_reEnc: from %d to %d", ce_in, ce_out));
    }
  }

  public static SEXP R_forceAndCall(SEXP e, int n, SEXP rho) {
    throw new UnimplementedGnuApiMethod("R_forceAndCall");
  }

/* External pointer interface */

  /** Create an external pointer object.
   *
   * @param p The pointer that the external pointer object is
   *          to encapsulate.  May be NULL.
   * @param tag Pointer to the tag object.  May be R_NilValue (and
   *          often is).
   * @param prot Pointer to the protege object.  May be R_NilValue
   *          (and often is).
   *
   * @return Pointer to the created external pointer object.
   */
  public static SEXP R_MakeExternalPtr(Object p, SEXP tag, SEXP prot) {
    return new ExternalPtr<>(p, tag, prot);
  }


  /**
   *  Get the encapsulated external pointer.
   *
   * @param s Pointer to an external pointer object.
   *
   * @return the external pointer encapsulated by {@code s}
   */
  public static Object R_ExternalPtrAddr(SEXP s) {
    return ((ExternalPtr) s).getInstance();
  }

  /** Get pointer to tag object.
   *
   * @param s Pointer to an external pointer object.
   *
   * @return a pointer to the tag object of {@code s}.
   */
  public static SEXP R_ExternalPtrTag(SEXP s) {
    return ((ExternalPtr) s).getTag();
  }

  /** Get pointer to protege object.
   *
   * @param s Pointer to an external pointer object.
   *
   * @return a pointer to the protege object of {@code s}.
   */
  public static SEXP R_ExternalPtrProtected(SEXP s) {
    return ((ExternalPtr) s).getProtected();
  }

  /**  Reset the encapsulated pointer to R_NilValue.
   *
   * @param s Pointer to an external pointer object.
   */
  public static void R_ClearExternalPtr(SEXP s) {
    ((ExternalPtr<?>) s).unsafeSetAddress(null);
  }

  /** Set the value of the encapsulated pointer
   *
   * @param s Pointer to an external pointer object.
   *
   * @param p New pointer value (may be NULL).
   */
  @SuppressWarnings("unchecked")
  public static void R_SetExternalPtrAddr(SEXP s, Object p) {
    ((ExternalPtr) s).unsafeSetAddress(p);
  }

  /** Designate the tag object.
   *
   * @param s Pointer to an external pointer object.
   *
   * @param tag Pointer to the new tag object (or R_NilValue).
   */
  public static void R_SetExternalPtrTag(SEXP s, SEXP tag) {
    ((ExternalPtr) s).unsafeSetTag(tag);
  }

  /** Designate the protege object.
   *
   * @param s Pointer to an external pointer object.
   *
   * @param p Pointer to the new protege object (or R_NilValue).
   */
  public static void R_SetExternalPtrProtected(SEXP s, SEXP p) {
    ((ExternalPtr) s).unsafeSetProtected(p);
  }

  public static void R_RegisterFinalizer(SEXP s, SEXP fun) {
    throw new UnimplementedGnuApiMethod("R_RegisterFinalizer");
  }

  public static void R_RegisterFinalizerEx(SEXP s, SEXP fun, boolean onexit) {
    Native.currentContext().getSession().registerFinalizer(s, new FinalizationClosure((Closure)fun), onexit);
  }

  public static void R_RegisterCFinalizer (SEXP s, final MethodHandle fun) {
    R_RegisterCFinalizerEx(s, fun, false);
  }

  public static void R_RegisterCFinalizerEx (SEXP s, final MethodHandle fun, boolean onexit) {
    FinalizationHandler handler = new FinalizationHandler() {
      @Override
      public void finalizeSexp(Context context, SEXP sexp) {
        try {
          fun.invoke(sexp);
        } catch (Throwable throwable) {
          throw new RuntimeException(throwable);
        }
      }
    };
    Native.currentContext().getSession().registerFinalizer(s, handler, onexit);
  }

  public static void R_RunPendingFinalizers() {
    Native.currentContext().getSession().runFinalizers();
  }

  public static SEXP R_MakeWeakRef(SEXP key, SEXP val, SEXP fin, boolean onexit) {
    throw new UnimplementedGnuApiMethod("R_MakeWeakRef");
  }

  // SEXP R_MakeWeakRefC (SEXP key, SEXP val, R_CFinalizer_t fin, Rboolean onexit)

  public static SEXP R_WeakRefKey(SEXP w) {
    throw new UnimplementedGnuApiMethod("R_WeakRefKey");
  }

  public static SEXP R_WeakRefValue(SEXP w) {
    throw new UnimplementedGnuApiMethod("R_WeakRefValue");
  }

  public static void R_RunWeakRefFinalizer(SEXP w) {
    throw new UnimplementedGnuApiMethod("R_RunWeakRefFinalizer");
  }

  public static SEXP R_PromiseExpr(SEXP x) {
    return ((Promise) x).getExpression();
  }

  public static SEXP R_ClosureExpr(SEXP p0) {
    throw new UnimplementedGnuApiMethod("R_ClosureExpr");
  }

  public static void R_initialize_bcode() {
    throw new UnimplementedGnuApiMethod("R_initialize_bcode");
  }

  public static SEXP R_bcEncode(SEXP p0) {
    throw new UnimplementedGnuApiMethod("R_bcEncode");
  }

  public static SEXP R_bcDecode(SEXP p0) {
    throw new UnimplementedGnuApiMethod("R_bcDecode");
  }

  public static boolean R_ToplevelExec(MethodHandle fun, Ptr data) throws Throwable {
    fun.invoke(data);
    return true;
  }
  // Rboolean R_ToplevelExec (void(*fun)(void *), void *data)

  // SEXP R_ExecWithCleanup (SEXP(*fun)(void *), void *data, void(*cleanfun)(void *), void *cleandata)

  public static void R_RestoreHashCount(SEXP rho) {
    throw new UnimplementedGnuApiMethod("R_RestoreHashCount");
  }

  public static boolean R_IsPackageEnv(SEXP rho) {
    throw new UnimplementedGnuApiMethod("R_IsPackageEnv");
  }

  public static SEXP R_PackageEnvName(SEXP rho) {
    throw new UnimplementedGnuApiMethod("R_PackageEnvName");
  }

  public static SEXP R_FindPackageEnv(SEXP info) {
    throw new UnimplementedGnuApiMethod("R_FindPackageEnv");
  }

  public static boolean R_IsNamespaceEnv(SEXP rho) {
    throw new UnimplementedGnuApiMethod("R_IsNamespaceEnv");
  }

  public static SEXP R_NamespaceEnvSpec(SEXP rho) {
    throw new UnimplementedGnuApiMethod("R_NamespaceEnvSpec");
  }

  public static SEXP R_FindNamespace(SEXP namespaceExp) throws Exception {
    Context context = Native.currentContext();
    return R$primitive$getNamespace.doApply(context, context.getEnvironment(), namespaceExp);
  }

  public static void R_LockEnvironment(SEXP env, boolean bindings) {
    throw new UnimplementedGnuApiMethod("R_LockEnvironment");
  }

  public static boolean R_EnvironmentIsLocked(SEXP env) {
    throw new UnimplementedGnuApiMethod("R_EnvironmentIsLocked");
  }

  public static void R_LockBinding(SEXP sym, SEXP env) {
    throw new UnimplementedGnuApiMethod("R_LockBinding");
  }

  public static void R_unLockBinding(SEXP sym, SEXP env) {
    throw new UnimplementedGnuApiMethod("R_unLockBinding");
  }

  public static void R_MakeActiveBinding(SEXP sym, SEXP fun, SEXP env) {
    throw new UnimplementedGnuApiMethod("R_MakeActiveBinding");
  }

  public static boolean R_BindingIsLocked(SEXP sym, SEXP env) {
    throw new UnimplementedGnuApiMethod("R_BindingIsLocked");
  }

  public static boolean R_BindingIsActive(SEXP sym, SEXP env) {
    throw new UnimplementedGnuApiMethod("R_BindingIsActive");
  }

  public static boolean R_HasFancyBindings(SEXP rho) {
    throw new UnimplementedGnuApiMethod("R_HasFancyBindings");
  }

  public static void Rf_errorcall (SEXP call, Ptr format, Object... args) {
    String errorMessage = Stdlib.format(format, new FormatArrayInput(args));
    throw new EvalException(errorMessage);
  }

<<<<<<< HEAD
  public static void Rf_warningcall (SEXP call, Ptr format, Object... args) {
    String message = Stdlib.format(format, new FormatArrayInput(args));
    Warning.emitWarning(Native.currentContext(), (FunctionCall) call, false, message);
=======
  public static void Rf_warningcall (SEXP callSexp, Ptr format, Object... args) {
    String message = Stdlib.format(format, args);
    FunctionCall call = null;
    if(callSexp instanceof FunctionCall) {
      call = (FunctionCall) callSexp;
    }
    Warning.emitWarning(Native.currentContext(), call, false, message);
>>>>>>> fe7d1103
  }

  // void Rf_warningcall_immediate (SEXP, const char *,...)

  public static void R_XDREncodeDouble(double d, Object buf) {
    throw new UnimplementedGnuApiMethod("R_XDREncodeDouble");
  }

  public static double R_XDRDecodeDouble(Object buf) {
    throw new UnimplementedGnuApiMethod("R_XDRDecodeDouble");
  }

  public static void R_XDREncodeInteger(int i, Object buf) {
    throw new UnimplementedGnuApiMethod("R_XDREncodeInteger");
  }

  public static int R_XDRDecodeInteger(Object buf) {
    throw new UnimplementedGnuApiMethod("R_XDRDecodeInteger");
  }

  // void R_InitInPStream (R_inpstream_t stream, R_pstream_data_t data, R_pstream_format_t type, int(*inchar)(R_inpstream_t), void(*inbytes)(R_inpstream_t, void *, int), SEXP(*phook)(SEXP, SEXP), SEXP pdata)

  // void R_InitOutPStream (R_outpstream_t stream, R_pstream_data_t data, R_pstream_format_t type, int version, void(*outchar)(R_outpstream_t, int), void(*outbytes)(R_outpstream_t, void *, int), SEXP(*phook)(SEXP, SEXP), SEXP pdata)

  // void R_InitFileInPStream (R_inpstream_t stream, FILE *fp, R_pstream_format_t type, SEXP(*phook)(SEXP, SEXP), SEXP pdata)

  // void R_InitFileOutPStream (R_outpstream_t stream, FILE *fp, R_pstream_format_t type, int version, SEXP(*phook)(SEXP, SEXP), SEXP pdata)

  // void R_Serialize (SEXP s, R_outpstream_t ops)

  // SEXP R_Unserialize (R_inpstream_t ips)

  public static SEXP R_do_slot(SEXP obj, SEXP name) {
    Context context = Native.currentContext();
    MethodDispatch methodDispatch = context.getSingleton(MethodDispatch.class);
    return Subsetting.getSlotValue(context, methodDispatch, obj, ((Symbol) name));
  }

  public static SEXP R_do_slot_assign(SEXP obj, SEXP name, SEXP value) {

    /* Ensure that name is a symbol */
    if(name instanceof StringVector && LENGTH(name) == 1) {
      name = Symbol.get(name.asString());
    } else if(name instanceof GnuCharSexp) {
      name = Symbol.get(((GnuCharSexp) name).getValue().nullTerminatedString());
    }
    if(!(name instanceof Symbol)) {
      throw new EvalException("invalid type or length for slot name");
    }

    // In GNU R calls from C code to SET_SLOT will mutate the object
    // depending on whether the 'named' flag is set. In Renjin we don't
    // have this flag and therefor assume that all calls from C code to
    // SET_SLOT will mutate the object. However, calls from R code
    // should not mutate, hence we do not change Methods.R_set_slot()
    // to use unsafesetAttributes(), but duplicate the logic here and
    // use the unsafesetAttributes() here instead.
    if(name.asString().equals(".Data")) {
      // the .Data slot actually refers to the object value itself, for
      // example the double values contained in a double vector
      // So we copy the slots from 'object' to the new value
      return Native.currentContext().evaluate(FunctionCall.newCall(Symbol.get("setDataPart"), obj, value),
        Native.currentContext().getSingleton(MethodDispatch.class).getMethodsNamespace());
    } else {
      // When set via S4 methods, R attributes can contain
      // invalid values, for example the 'class' attribute
      // might contain a double vector of arbitrary length.
      // For this reason we have to be careful to avoid attribute
      // validation.
      SEXP slotValue = value == Null.INSTANCE ? Symbols.S4_NULL : value;
      ((AbstractSEXP)obj).unsafeSetAttributes(obj.getAttributes().copy().set(name.asString(), slotValue));
      return obj;
    }
  }

  public static int R_has_slot(SEXP obj, SEXP name) {
    return Methods.R_has_slot(obj, name);
  }

  public static SEXP R_do_MAKE_CLASS(BytePtr what) {
    if(what == null || what.array == null) {
      throw new EvalException("C level MAKE_CLASS macro called with NULL string pointer");
    }
    Context context = Native.currentContext();

    return Methods.getClass(context, StringVector.valueOf(what.nullTerminatedString()), false, Null.INSTANCE);
  }

  public static SEXP R_getClassDef(BytePtr what) {
    if(what == null || what.array == null) {
      throw new EvalException("R_getClassDef(.) called with NULL string pointer");
    }

    return R_getClassDef_R(StringArrayVector.valueOf(what.nullTerminatedString()));
  }

  public static SEXP R_getClassDef_R(StringVector what) {
    Context context = Native.currentContext();
    return Methods.getClassDef(context, what, Null.INSTANCE, Null.INSTANCE, true);
  }

  public static boolean R_has_methods_attached() {
    throw new UnimplementedGnuApiMethod("R_has_methods_attached");
  }

  public static boolean R_isVirtualClass(SEXP class_def, SEXP env) {
    throw new UnimplementedGnuApiMethod("R_isVirtualClass");
  }

  public static boolean R_extends(SEXP class1, SEXP class2, SEXP env) {
    throw new UnimplementedGnuApiMethod("R_extends");
  }

  public static SEXP R_do_new_object(SEXP class_def) {

    if(class_def == null) {
      throw new EvalException("C level NEW macro called with null class definition pointer");
    }
    SEXP virtual = R_do_slot(class_def, Symbol.get("virtual"));
    SEXP className = R_do_slot(class_def, Symbol.get("className"));

    if(virtual.asLogical() != Logical.FALSE)  { /* includes NA, TRUE, or anything other than FALSE */
      throw new EvalException("trying to generate an object from a virtual class (\"%s\")", className.asString());
    }
    SEXP value = Rf_duplicate(R_do_slot(class_def, Symbol.get("prototype")));
    if(value instanceof S4Object || Rf_getAttrib(className, R_PackageSymbol) != R_NilValue) {
      /* Anything but an object from a base "class" (numeric, matrix,..) */
      Rf_setAttrib(value, R_ClassSymbol, className);
      SET_S4_OBJECT(value);
    }
    return value;
  }

  @Deprecated
  public static int R_check_class_and_super (SEXP x, ObjectPtr<BytePtr> valid, SEXP rho) {
    return R_check_class_and_super(x, new PointerPtr((Ptr[])valid.array, valid.offset), rho);
  }

  /**
   * Return the 0-based index of an is() match in a vector of class-name
   * strings terminated by an empty string.  Returns -1 for no match.
   *
   * @param x  an R object, about which we want is(x, .) information.
   * @param valid vector of possible matches terminated by an empty string.
   * @param rho  the environment in which the class definitions exist.
   *
   * @return index of match or -1 for no match
   */
  public static int R_check_class_and_super (SEXP x, Ptr valid, SEXP rho) {
    int ans;
    SEXP cl = Rf_asChar(Rf_getAttrib(x, R_ClassSymbol));
    BytePtr class_ = R_CHAR(cl);
    for (ans = 0; ; ans++) {
      if (Stdlib.strlen(valid.getAlignedPointer(ans)) == 0) { // empty string
        break;
      }
      if (Stdlib.strcmp(class_, valid.getAlignedPointer(ans)) == 0) {
        return ans;
      }
    }
    /* if not found directly, now search the non-virtual super classes :*/
    if(IS_S4_OBJECT(x) != 0) {
        /* now try the superclasses, i.e.,  try   is(x, "....");  superCl :=
           .selectSuperClasses(getClass("....")@contains, dropVirtual=TRUE)  */
      SEXP classExts, superCl, _call;
      Symbol s_contains      = Symbol.get("contains");
      Symbol s_selectSuperCl = Symbol.get(".selectSuperClasses");
      SEXP classDef = R_getClassDef(class_);
      classExts = R_do_slot(classDef, s_contains);
      _call = Rf_lang3(s_selectSuperCl, classExts,
                              /* dropVirtual = */ Rf_ScalarLogical(1));
      superCl = Rf_eval(_call, rho);
      for(int i=0; i < LENGTH(superCl); i++) {
        BytePtr s_class = R_CHAR(STRING_ELT(superCl, i));
        for (ans = 0; ; ans++) {
          if (Stdlib.strlen(valid.getAlignedPointer(ans)) == 0) {
            break;
          }
          if (Stdlib.strcmp(s_class, valid.getAlignedPointer(ans)) == 0) {
            return ans;
          }
        }
      }
    }
    return -1;
  }

  @Deprecated
  public static int R_check_class_etc (SEXP x, ObjectPtr<BytePtr> valid) {
    return R_check_class_etc(x, new PointerPtr((Ptr[]) valid.array, valid.offset));
  }

  /**
   * Return the 0-based index of an is() match in a vector of class-name
   * strings terminated by an empty string.  Returns -1 for no match.
   * Strives to find the correct environment() for is(), using .classEnv()
   * (from \pkg{methods}).
   *
   * @param x  an R object, about which we want is(x, .) information.
   * @param valid vector of possible matches terminated by an empty string.
   *
   * @return index of match or -1 for no match
   */
  public static int R_check_class_etc (SEXP x, Ptr valid) {
    SEXP cl = Rf_getAttrib(x, R_ClassSymbol);
    SEXP rho = R_GlobalEnv();
    SEXP pkg;
    Symbol meth_classEnv = Symbol.get(".classEnv");

    pkg = Rf_getAttrib(cl, R_PackageSymbol); /* ==R== packageSlot(class(x)) */
    if(!Rf_isNull(pkg)) { /* find  rho := correct class Environment */
      SEXP clEnvCall;
      // FIXME: fails if 'methods' is not loaded.
      clEnvCall = Rf_lang2(meth_classEnv, cl);
      rho = Rf_eval(clEnvCall, methodsNamespace());
      if(!Rf_isEnvironment(rho)) {
        throw new EvalException("could not find correct environment; please report!");
      }
    }
    return R_check_class_and_super(x, valid, rho);
  }

  private static Environment methodsNamespace() {
    return Native.currentContext().getNamespaceRegistry().getNamespaceIfPresent(Symbol.get("methods")).get().getNamespaceEnvironment();
  }

  @Noop
  public static void R_PreserveObject(SEXP p0) {
    // NOOP
    // We have a garbage collector.
  }

  @Noop
  public static void R_ReleaseObject(SEXP p0) {
    // NOOP
    // We have a garbage collector.
  }

  public static void R_dot_Last() {
    throw new UnimplementedGnuApiMethod("R_dot_Last");
  }

  public static void R_RunExitFinalizers() {
    throw new UnimplementedGnuApiMethod("R_RunExitFinalizers");
  }

  public static int R_system(BytePtr p0) {
    throw new UnimplementedGnuApiMethod("R_system");
  }

  private static final boolean NUM_EQ(int flags) { return (flags & 1) == 0; }

  private static final boolean SINGLE_NA(int flags) { return (flags & 2) == 0; }

  private static final boolean ATTR_AS_SET(int flags) { return (flags & 4) == 0; }

  private static final boolean IGNORE_BYTECODE(int flags) { return (flags & 8) == 0; }

  public static boolean R_compute_identical(SEXP x, SEXP y, int flags) {
    return Identical.identical(x, y,
        NUM_EQ(flags),
        SINGLE_NA(flags),
        ATTR_AS_SET(flags),
        IGNORE_BYTECODE(flags));
  }

  public static void R_orderVector(IntPtr indx, int n, SEXP arglist, boolean nalast, boolean decreasing) {
    throw new UnimplementedGnuApiMethod("R_orderVector");
  }

  /**
   * Create a vector object.
   *
   *  Allocate a vector object.  This ensures only validity of
   *  SEXPTYPE values representing lists (as the elements must be
   *  initialized).
   *
   * @param stype The type of vector required.
   *
   * @param length The length of the vector to be created.
   *
   * @return Pointer to the created vector.
   */
  @Allocator
  public static SEXP Rf_allocVector(/*SEXPTYPE*/ int stype, /*R_xlen_t*/ int length) {
    switch (stype) {
      case SexpType.INTSXP:
        return new IntArrayVector(new int[length]);
      case SexpType.REALSXP:
        return new DoubleArrayVector(new double[length]);
      case SexpType.LGLSXP:
        return new LogicalArrayVector(new int[length]);
      case SexpType.VECSXP:
        SEXP[] elements = new SEXP[length];
        Arrays.fill(elements, Null.INSTANCE);
        return new ListVector(elements);
      case SexpType.STRSXP:
        GnuCharSexp[] strings = new GnuCharSexp[length];
        Arrays.fill(strings, GnuCharSexp.NA_STRING);
        return new GnuStringVector(strings);

      case SexpType.LISTSXP:
        return new ListVector(elements(length));

      case SexpType.EXPRSXP:
        return new ExpressionVector(elements(length));

      case SexpType.RAWSXP:
        return new RawVector(new byte[length]);
    }
    throw new UnimplementedGnuApiMethod("Rf_allocVector: type = " + stype);
  }

  private static SEXP[] elements(int length) {
    SEXP[] array = new SEXP[length];
    Arrays.fill(array, Null.INSTANCE);
    return array;
  }

  public static boolean Rf_conformable(SEXP p0, SEXP p1) {
    throw new UnimplementedGnuApiMethod("Rf_conformable");
  }

  public static SEXP Rf_elt(SEXP vector, int index) {
    return vector.getElementAsSEXP(index);
  }

  public static boolean Rf_inherits(SEXP p0, BytePtr p1) {
    return p0.inherits(p1.nullTerminatedString());
  }

  public static boolean Rf_isArray(SEXP p0) {
    return Types.isArray(p0);
  }

  public static boolean Rf_isFactor(SEXP p0) {
    return Types.isFactor(p0);
  }

  public static boolean Rf_isFrame(SEXP s) {
    return s.inherits("data.frame");
  }

  public static boolean Rf_isFunction(SEXP sexp) {
    return sexp instanceof Function;
  }

  public static boolean Rf_isInteger(SEXP p0) {
    return p0 instanceof IntVector;
  }

  public static boolean Rf_isLanguage(SEXP p0) {
    return p0 instanceof FunctionCall;
  }

  public static boolean Rf_isList(SEXP s) {
    return (s == Null.INSTANCE || s instanceof PairList.Node);
  }

  public static boolean Rf_isMatrix(SEXP p0) {
    return Types.isMatrix(p0);
  }

  public static boolean Rf_isNewList(SEXP p0) {
    return p0 instanceof ListVector;
  }

  public static boolean Rf_isNumber(SEXP p0) {
    if(p0 instanceof IntVector) {
      return !p0.inherits("factor");
    } else {
      return p0 instanceof LogicalVector ||
          p0 instanceof DoubleVector ||
          p0 instanceof ComplexVector;
    }
  }

  public static boolean Rf_isNumeric(SEXP p0) {
    return Types.isNumeric(p0);
  }

  public static boolean Rf_isPairList(SEXP p0) {
    return Types.isPairList(p0);
  }

  public static boolean Rf_isPrimitive(SEXP p0) {
    return p0 instanceof PrimitiveFunction;
  }

  public static boolean Rf_isTs(SEXP p0) {
    throw new UnimplementedGnuApiMethod("Rf_isTs");
  }

  public static boolean Rf_isUserBinop(SEXP p0) {
    if (TYPEOF(p0) == SexpType.SYMSXP) {
      BytePtr str = R_CHAR(PRINTNAME(p0));
      final int strlen = str.nullTerminatedStringLength();
      return (strlen >= 2 && str.getChar(0) == '%' && str.getChar(strlen - 1) == '%');
    }
    return false;
  }

  public static boolean Rf_isValidString(SEXP p0) {
    return TYPEOF(p0) == SexpType.STRSXP && LENGTH(p0) > 0 && TYPEOF(STRING_ELT(p0, 0)) != SexpType.NILSXP;
  }

  public static boolean Rf_isValidStringF(SEXP p0) {
    return Rf_isValidString(p0) && R_CHAR(STRING_ELT(p0, 0)).getChar(0) != '\0';
  }

  /** Is an R value a vector?
   *
   * Vector in this context embraces R matrices and arrays.
   *
   * @param s Pointer to the R value to be tested.  The value may be
   *          R_NilValue, in which case the function returns FALSE.
   *
   * @return TRUE iff {@code s} points to a vector object.
   */
  public static boolean Rf_isVector(SEXP s) {
    return s instanceof Vector;
  }

  public static boolean Rf_isVectorAtomic(SEXP s) {
    return s instanceof AtomicVector;
  }

  public static boolean Rf_isVectorList(SEXP s) {
    return s instanceof ListVector;
  }

  public static boolean Rf_isVectorizable(SEXP p0) {
    throw new UnimplementedGnuApiMethod("Rf_isVectorizable");
  }

  public static SEXP Rf_lang1(SEXP p0) {
    return FunctionCall.newCall(p0);
  }

  public static SEXP Rf_lang2(SEXP p0, SEXP p1) {
    return FunctionCall.newCall(p0, p1);
  }

  public static SEXP Rf_lang3(SEXP p0, SEXP p1, SEXP p2) {
    return FunctionCall.newCall(p0, p1, p2);
  }

  public static SEXP Rf_lang4(SEXP p0, SEXP p1, SEXP p2, SEXP p3) {
    return FunctionCall.newCall(p0, p1, p2, p3);
  }

  public static SEXP Rf_lang5(SEXP p0, SEXP p1, SEXP p2, SEXP p3, SEXP p4) {
    return FunctionCall.newCall(p0, p1, p2, p3, p4);
  }

  public static SEXP Rf_lang6(SEXP p0, SEXP p1, SEXP p2, SEXP p3, SEXP p4, SEXP p5) {
    return FunctionCall.newCall(p0, p1, p2, p3, p4, p5);
  }

  public static SEXP Rf_lastElt(SEXP p0) {
    throw new UnimplementedGnuApiMethod("Rf_lastElt");
  }

  /**
   *  Create an Expression with a specified car and tail.
   *
   * This function protects its arguments from the garbage collector.
   *
   * @param cr Pointer to the 'car' of the element to be created.
   *
   * @param tl Pointer to the 'tail' of the element to be created,
   *          which must be a pairlist or R_NilValue.
   *
   * @return Pointer to the constructed list.
   */
  public static SEXP Rf_lcons(SEXP cr, SEXP tl) {
    return new FunctionCall(cr, (PairList) tl);
  }

  public static int Rf_length (SEXP sexp) {
    return sexp.length();
  }

  public static SEXP Rf_lengthgets(SEXP sexp, int length) {
    return Vectors.setLength((Vector)sexp, length);
  }

  public static SEXP Rf_list1(SEXP p0) {
    return new PairList.Node(p0, Null.INSTANCE);
  }

  public static SEXP Rf_list2(SEXP p0, SEXP p1) {
    return
        new PairList.Node(p0,
           new PairList.Node(p1, Null.INSTANCE));
  }

  public static SEXP Rf_list3(SEXP p0, SEXP p1, SEXP p2) {
    return 
        new PairList.Node(p0,
          new PairList.Node(p1, 
            new PairList.Node(p2, Null.INSTANCE)));
  }

  public static SEXP Rf_list4(SEXP p0, SEXP p1, SEXP p2, SEXP p3) {
    return 
        new PairList.Node(p0,
            new PairList.Node(p1, 
                new PairList.Node(p2, 
                    new PairList.Node(p3, Null.INSTANCE))));
  }

  public static SEXP Rf_list5(SEXP p0, SEXP p1, SEXP p2, SEXP p3, SEXP p4) {
    return 
        new PairList.Node(p0,
            new PairList.Node(p1,
                new PairList.Node(p2,
                    new PairList.Node(p3,
                        new PairList.Node(p4, Null.INSTANCE)))));
  }

  public static SEXP Rf_listAppend(SEXP s, SEXP t) {
    SEXP r;
    if(s == R_NilValue){
      return t;
    }
    r = s;
    while(CDR(r) != R_NilValue) {
      r = CDR(r);
    }
    SETCDR(r, t);
    return s;
  }

  @Deprecated
  public static SEXP Rf_mkNamed (int sexpType, ObjectPtr<BytePtr> names) {
    return Rf_mkNamed(sexpType, new PointerPtr((Ptr[]) names.array, names.offset));
  }

  public static SEXP Rf_mkNamed (int sexpType, Ptr names) {
    if(sexpType == SexpType.VECSXP) {
      ListVector.NamedBuilder list = new ListVector.NamedBuilder();
      int i = 0;
      while(true) {
        String name = Stdlib.nullTerminatedString(names.getAlignedPointer(i));
        if(name.isEmpty()) {
          break;
        }
        list.add(name, Null.INSTANCE);
        i++;
      }
      return list.build();
    } else {
      throw new UnsupportedOperationException("mkNamed: type = " + sexpType);
    }
  }

  @Deprecated
  public static SEXP Rf_mkString(BytePtr string) {
    return Rf_mkString((Ptr)string);
  }

  public static SEXP Rf_mkString(Ptr string) {
    return new StringArrayVector(Stdlib.nullTerminatedString(string));
  }

  public static int Rf_nlevels(SEXP p0) {
    if(!isFactor(p0)) {
      return 0;
    }
    return LENGTH(p0.getAttribute(Symbol.get("levels")));
  }

  public static int Rf_stringPositionTr(SEXP p0, BytePtr p1) {
    throw new UnimplementedGnuApiMethod("Rf_stringPositionTr");
  }

  // SEXP Rf_ScalarComplex (Rcomplex)

  public static SEXP Rf_ScalarInteger(int p0) {
    return new IntArrayVector(p0);
  }

  public static SEXP Rf_ScalarLogical(int p0) {
    if(p0 == LogicalVector.NA) {
      return LogicalVector.NA_VECTOR;
    } else if(p0 == 0) {
      return LogicalVector.FALSE;
    } else {
      return LogicalVector.TRUE;
    }
  }

  // SEXP Rf_ScalarRaw (Rbyte)

  public static SEXP Rf_ScalarReal(double p0) {
    return new DoubleArrayVector(p0);
  }

  public static SEXP Rf_ScalarString(SEXP p0) {
    return new GnuStringVector(((GnuCharSexp) p0));
  }

  public static /*R_xlen_t*/ int Rf_xlength(SEXP p0) {
    return p0.length();
  }

  /** Push a node pointer onto the C pointer protection stack.
   *
   * <p>In Renjin, this is a NO-OP.</p>
   *
   * @param node Pointer to the node to be protected from the
   *          garbage collector.
   * @return a copy of {@code node}
   */
  public static SEXP Rf_protect(SEXP node) {
    // NOOP
    return node;
  }

  /**
   *  Pop cells from the C pointer protection stack.
   *
   * <p>In Renjin, this is a NO-OP.</p>
   *
   * @param count Number of cells to be popped.  Must not be
   *          larger than the current size of the C pointer
   *          protection stack.
   */
  @Noop
  public static void Rf_unprotect(int count) {
    // NOOP
  }


  /**
   * @deprecated See {@link #R_ProtectWithIndex(SEXP, Ptr)}, which accepts any pointer type
   */
  @Deprecated
  public static void R_ProtectWithIndex(SEXP node, /*PROTECT_INDEX **/ IntPtr iptr) {
    // NOOP
  }

  /**
   *
   * Push a node pointer onto the C pointer protection stack.
   *
   * <p>Push a node pointer onto the C pointer protection stack, and
   * record the index of the resulting stack cell (for subsequent
   * use with R_Reprotect).
   *
   * <p>In Renjin, this is a NO-OP.
   *
   * @param node Pointer to the node to be protected from the
   *          garbage collector.
   *
   * @param iptr Pointer to a location in which the stack cell index
   *          is to be stored.
   */
  @Noop
  public static void R_ProtectWithIndex(SEXP node, /*PROTECT_INDEX **/ Ptr iptr) {
    // NOOP
  }

  /** Retarget a cell in the C pointer protection stack.
   *
   * <p>Change the node that a particular cell in the C pointer
   * protection stack protects.  As a consistency check, it is
   * required that the reprotect takes place within the same
   * ProtectStack::Scope as the original protect.
   *
   * <p>In Renjin, this is a NO-OP.</p>
   *
   * @param node Pointer to the node now to be protected from
   *          the garbage collector by the designated stack
   *          cell.  (Not necessarily a different node from the
   *          one currently protected.)
   *
   * @param index Index (as returned by R_ProtectWithIndex() ) of
   *          the stack cell to be retargeted to node.  Must be less
   *          than the current size of the C pointer protection
   *          stack.
   */
  @Noop
  public static void R_Reprotect(SEXP node, /*PROTECT_INDEX*/ int index) {
    // NOOP
  }

  public static SEXP R_FixupRHS(SEXP x, SEXP y) {
    throw new UnimplementedGnuApiMethod("R_FixupRHS");
  }
}<|MERGE_RESOLUTION|>--- conflicted
+++ resolved
@@ -2510,23 +2510,17 @@
   }
 
   public static void Rf_errorcall (SEXP call, Ptr format, Object... args) {
-    String errorMessage = Stdlib.format(format, new FormatArrayInput(args));
+    String errorMessage = Stdlib.format(format, args);
     throw new EvalException(errorMessage);
   }
 
-<<<<<<< HEAD
-  public static void Rf_warningcall (SEXP call, Ptr format, Object... args) {
+  public static void Rf_warningcall (SEXP callSexp, Ptr format, Object... args) {
     String message = Stdlib.format(format, new FormatArrayInput(args));
-    Warning.emitWarning(Native.currentContext(), (FunctionCall) call, false, message);
-=======
-  public static void Rf_warningcall (SEXP callSexp, Ptr format, Object... args) {
-    String message = Stdlib.format(format, args);
     FunctionCall call = null;
     if(callSexp instanceof FunctionCall) {
       call = (FunctionCall) callSexp;
     }
     Warning.emitWarning(Native.currentContext(), call, false, message);
->>>>>>> fe7d1103
   }
 
   // void Rf_warningcall_immediate (SEXP, const char *,...)
