--- conflicted
+++ resolved
@@ -1615,13 +1615,10 @@
       return new RawVector(((RawVector) sexp).toByteArrayUnsafe(), sexp.getAttributes());
     } else if(sexp instanceof S4Object) {
       return new S4Object(duplicate(sexp.getAttributes()));
-<<<<<<< HEAD
-=======
     } else if(sexp instanceof ExternalPtr) {
       return sexp;
     } else if(sexp instanceof Environment) {
       return sexp;
->>>>>>> 8ee3ca18
     } else if(sexp instanceof ListVector) {
       SEXP[] elements = ((ListVector) sexp).toArrayUnsafe();
       for (int i = 0; i < elements.length; i++) {
