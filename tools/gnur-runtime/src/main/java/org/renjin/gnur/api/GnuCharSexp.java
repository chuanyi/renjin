--- conflicted
+++ resolved
@@ -31,11 +31,7 @@
 public class GnuCharSexp extends AbstractSEXP {
 
   public static final GnuCharSexp NA_STRING = new GnuCharSexp(new byte[] { 'N', 'A', 0 });
-<<<<<<< HEAD
   public static final GnuCharSexp BLANK_STRING = new GnuCharSexp(new byte[] { (byte)0 });
-=======
-  public static final GnuCharSexp BLANK_STRING = new GnuCharSexp(new byte[] { (int)0 });
->>>>>>> c361d740
 
   private byte[] value;
 
